import sbt._

object Dependencies {
  val akkaV = "2.6.8"
  val akkaHttpV = "10.2.0"
  val slickV = "3.3.2"

  val googleV = "1.22.0"
  val olderGoogleV = "1.20.0"   // TODO why do we have two google versions?  GAWB-2149
  val workbenchGoogle2V = "0.19-3a6194b"

  val cromwellVersion = "40-2754783"

  def excludeGuavaJDK5(m: ModuleID): ModuleID = m.exclude("com.google.guava", "guava-jdk5")

  val slick: ModuleID =         "com.typesafe.slick" %% "slick"           % slickV
  val slickHikariCP: ModuleID = "com.typesafe.slick" %% "slick-hikaricp"  % slickV

  val excludeAkkaActor =        ExclusionRule(organization = "com.typesafe.akka", name = "akka-actor_2.12")
  val excludeAkkaStream =       ExclusionRule(organization = "com.typesafe.akka", name = "akka-stream_2.12")
  val excludeWorkbenchModel =   ExclusionRule(organization = "org.broadinstitute.dsde.workbench", name = "workbench-model_2.12")
  val excludeWorkbenchUtil =    ExclusionRule(organization = "org.broadinstitute.dsde.workbench", name = "workbench-util_2.12")

  val excludeBouncyCastle =     ExclusionRule(organization = "org.bouncycastle", name = s"bcprov-jdk15on")
  val excludeProtobufJavalite = ExclusionRule(organization = "com.google.protobuf", name = "protobuf-javalite")

  def workbenchGoogleExcludes(m: ModuleID): ModuleID = m.excludeAll(
    excludeWorkbenchModel, excludeWorkbenchUtil,
    excludeBouncyCastle,
    excludeProtobufJavalite)

  val akkaActor: ModuleID =         "com.typesafe.akka"   %%  "akka-actor"           % akkaV
  val akkaStream: ModuleID =        "com.typesafe.akka"   %%  "akka-stream"          % akkaV
  val akkaContrib: ModuleID =       "com.typesafe.akka"   %%  "akka-contrib"         % akkaV
  val akkaSlf4j: ModuleID =         "com.typesafe.akka"   %%  "akka-slf4j"           % akkaV
  val akkaHttp: ModuleID =          "com.typesafe.akka"   %%  "akka-http"            % akkaHttpV           excludeAll(excludeAkkaActor, excludeAkkaStream)
  val akkaHttpSprayJson: ModuleID = "com.typesafe.akka"   %%  "akka-http-spray-json" % akkaHttpV
  val akkaTestKit: ModuleID =       "com.typesafe.akka"   %%  "akka-testkit"         % akkaV     % "test"
  val akkaHttpTestKit: ModuleID =   "com.typesafe.akka"   %%  "akka-http-testkit"    % akkaHttpV % "test"

  val cromwellClient: ModuleID =    "org.broadinstitute.cromwell" %% "cromwell-client" % "0.1-8b413b45f-SNAP"

  val googleApiClient: ModuleID =             excludeGuavaJDK5("com.google.api-client"  % "google-api-client"                         % googleV)
  val googleCloudBilling: ModuleID =          excludeGuavaJDK5("com.google.apis"        % "google-api-services-cloudbilling"          % ("v1-rev7-" + googleV))
  val googleGenomics: ModuleID =              excludeGuavaJDK5("com.google.apis"        % "google-api-services-genomics"              % ("v2alpha1-rev61-" + googleV))
  val googleLifeSciences: ModuleID =          excludeGuavaJDK5("com.google.apis"        % "google-api-services-lifesciences"          % ("v2beta-rev20210314-" + "1.31.0"))
  val googleStorage: ModuleID =               excludeGuavaJDK5("com.google.apis"        % "google-api-services-storage"               % ("v1-rev157-" + "1.25.0"))
  val googleCloudResourceManager: ModuleID =  excludeGuavaJDK5("com.google.apis"        % "google-api-services-cloudresourcemanager"  % ("v1-rev7-" + googleV))
  val googleIam: ModuleID =                   excludeGuavaJDK5("com.google.apis"        % "google-api-services-iam"                   % ("v1-rev247-" + googleV))
  val googleIamCredentials: ModuleID =        excludeGuavaJDK5("com.google.apis"        % "google-api-services-iamcredentials"        % ("v1-rev38-" + googleV))

  val googleCompute: ModuleID =           "com.google.apis"   % "google-api-services-compute"           % ("v1-rev72-" + olderGoogleV)
  val googleAdminDirectory: ModuleID =    "com.google.apis"   % "google-api-services-admin-directory"   % ("directory_v1-rev53-" + olderGoogleV)
  val googlePlus: ModuleID =              "com.google.apis"   % "google-api-services-plus"              % ("v1-rev381-" + olderGoogleV)
  val googleOAuth2: ModuleID =            "com.google.apis"   % "google-api-services-oauth2"            % ("v1-rev112-" + olderGoogleV)
  val googlePubSub: ModuleID =            "com.google.apis"   % "google-api-services-pubsub"            % ("v1-rev14-" + googleV)
  val googleServicemanagement: ModuleID = "com.google.apis"   % "google-api-services-servicemanagement" % ("v1-rev17-" + googleV)
  val googleDeploymentManager: ModuleID = "com.google.apis"   % "google-api-services-deploymentmanager" % ("v2beta-rev20181207-1.28.0")
  val googleGuava: ModuleID =             "com.google.guava"  % "guava" % "19.0"

  val googleRpc: ModuleID =               "io.grpc" % "grpc-core" % "1.33.1"
  val googleRpcNettyShaded: ModuleID =    "io.grpc" % "grpc-netty-shaded" % "1.33.1"
  val googleCloudCoreGrpc: ModuleID =     "com.google.cloud" % "google-cloud-core-grpc" % "1.93.6"

  val googleAutoValue: ModuleID =         "com.google.auto.value" % "auto-value-annotations" % "1.7.4"

  val googleOAuth2too: ModuleID = "com.google.auth" % "google-auth-library-oauth2-http" % "0.9.0"

  // metrics-scala transitively pulls in io.dropwizard.metrics:metrics-core
  val metricsScala: ModuleID =       "nl.grons"              %% "metrics4-scala"    % "4.1.9"
  val metricsStatsd: ModuleID =      "com.readytalk"         %  "metrics3-statsd"  % "4.2.0"

  val scalaLogging: ModuleID =    "com.typesafe.scala-logging"    %% "scala-logging"        % "3.9.2"
  val jacksonCore: ModuleID =     "com.fasterxml.jackson.core"    % "jackson-core"          % "2.8.10"
  val jodaTime: ModuleID =        "joda-time"                     % "joda-time"             % "2.9.4"
  val jodaConvert: ModuleID =     "org.joda"                      % "joda-convert"          % "1.8"
  val typesafeConfig: ModuleID =  "com.typesafe"                  % "config"                % "1.3.0"
  val sentryLogback: ModuleID =   "io.sentry"                     % "sentry-logback"        % "1.7.30"
  val swaggerUI: ModuleID =       "org.webjars.npm"               % "swagger-ui-dist"       % "3.37.2"
  val webjarsLocator: ModuleID =  "org.webjars"                   % "webjars-locator"       % "0.40"
  val commonsJEXL: ModuleID =     "org.apache.commons"            % "commons-jexl"          % "2.1.1"
  val httpClient: ModuleID =      "org.apache.httpcomponents"     % "httpclient"            % "4.5.3"  // upgrading a transitive dependency to avoid security warnings
  val cats: ModuleID =            "org.typelevel"                 %% "cats-core"                 % "2.2.0"
  val parserCombinators =         "org.scala-lang.modules"        %% "scala-parser-combinators" % "1.1.1"
  val mysqlConnector: ModuleID =  "mysql"                         % "mysql-connector-java"  % "5.1.42"
  val liquibaseCore: ModuleID =   "org.liquibase"                 % "liquibase-core"        % "3.5.3"
  val logbackClassic: ModuleID =  "ch.qos.logback"                % "logback-classic"       % "1.2.2"
  val scalaUri: ModuleID =        "io.lemonlabs"                  %% "scala-uri"            % "3.0.0"
  val scalatest: ModuleID =       "org.scalatest"                 %% "scalatest"            % "3.2.2" % "test"
  val mockito: ModuleID =         "org.scalatestplus"             %% "mockito-3-4"          % "3.2.2.0" % Test
  val mockserverNetty: ModuleID = "org.mock-server"               % "mockserver-netty"      % "5.11.2" % "test"
  val ficus: ModuleID =           "com.iheart"                    %% "ficus"                % "1.4.0"
  val scalaCache: ModuleID =      "com.github.cb372"              %% "scalacache-caffeine"  % "0.24.2"
  val apacheCommonsIO: ModuleID = "commons-io"                    % "commons-io"            % "2.6"
  val antlrParser: ModuleID =     "org.antlr"                     % "antlr4-runtime"        % "4.8-1"

  val workbenchModelV  = "0.14-65bba14"
  val workbenchModel: ModuleID = "org.broadinstitute.dsde.workbench" %% "workbench-model"  % workbenchModelV
  val workbenchGoogleV = "0.21-64a7b29"
  val workbenchGoogle: ModuleID =       workbenchGoogleExcludes("org.broadinstitute.dsde.workbench" %% "workbench-google" % workbenchGoogleV)
  val workbenchGoogleMocks: ModuleID =  workbenchGoogleExcludes("org.broadinstitute.dsde.workbench" %% "workbench-google" % workbenchGoogleV % "test" classifier "tests")
  val workbenchGoogle2: ModuleID =      workbenchGoogleExcludes("org.broadinstitute.dsde.workbench" %% "workbench-google2" % workbenchGoogle2V)
  val workbenchGoogle2Tests: ModuleID = workbenchGoogleExcludes("org.broadinstitute.dsde.workbench" %% "workbench-google2" % workbenchGoogle2V % "test" classifier "tests")
  val googleStorageLocal: ModuleID = "com.google.cloud" % "google-cloud-nio" % "0.111.0-alpha" % "test"

  val workbenchUtil: ModuleID = "org.broadinstitute.dsde.workbench" %% "workbench-util" % "0.5-d4b4838" excludeAll(excludeWorkbenchModel)

  val circeYAML: ModuleID = "io.circe" %% "circe-yaml" % "0.13.1"

  val accessContextManager = "com.google.apis" % "google-api-services-accesscontextmanager" % "v1-rev20210319-1.31.0"

  def excludeJakartaActivationApi(m: ModuleID): ModuleID = m.exclude("jakarta.activation", "jakarta.activation-api")

<<<<<<< HEAD
  val workspaceManager = excludeJakartaActivationApi("bio.terra" % "workspace-manager-client" % "0.16.0-SNAPSHOT")
  val dataRepo = excludeJakartaActivationApi("bio.terra" % "datarepo-client" % "1.0.44-SNAPSHOT")
  val resourceBufferService = excludeJakartaActivationApi("bio.terra" % "terra-resource-buffer-client" % "0.4.3-SNAPSHOT")
=======
  val workspaceManager = excludeJakartaActivationApi("bio.terra" % "workspace-manager-client" % "0.19.0-SNAPSHOT")
  val dataRepo = excludeJakartaActivationApi("bio.terra" % "datarepo-client" % "1.41.0-SNAPSHOT")
  val dataRepoJersey = "org.glassfish.jersey.inject" % "jersey-hk2" % "2.32"
>>>>>>> ef137587

  val opencensusScalaCode: ModuleID = "com.github.sebruck" %% "opencensus-scala-core" % "0.7.0-M2"
  val opencensusAkkaHttp: ModuleID = "com.github.sebruck" %% "opencensus-scala-akka-http" % "0.7.0-M2"
  val opencensusStackDriverExporter: ModuleID = "io.opencensus" % "opencensus-exporter-trace-stackdriver" % "0.23.0" excludeAll(excludeProtobufJavalite)
  val opencensusLoggingExporter: ModuleID = "io.opencensus" % "opencensus-exporter-trace-logging"     % "0.23.0"

  val openCensusDependencies = Seq(
    opencensusScalaCode,
    opencensusAkkaHttp,
    opencensusStackDriverExporter,
    opencensusLoggingExporter
  )

  val metricsDependencies = Seq(
    metricsScala,
    metricsStatsd,
    akkaHttp,
    akkaStream,
    scalatest,
    mockito
  )

  val googleDependencies = metricsDependencies ++ Seq(

    accessContextManager,

    akkaHttpSprayJson,
    akkaHttp,
    akkaStream,
    akkaActor,
    akkaHttpTestKit,
    scalatest,

    googleCloudBilling,
    googleGenomics,
    googleLifeSciences,
    googleStorage,
    googleCloudResourceManager,
    googleIam,
    googleIamCredentials,
    googleCompute,
    googleAdminDirectory,
    googlePlus,
    googleOAuth2,
    googleOAuth2too,
    googlePubSub,
    googleServicemanagement,
    googleDeploymentManager,
    googleGuava
  )

  // google2 lib requires specific versions of rpc libs:
  val google2Dependencies = Seq(
    workbenchGoogle2,
    googleCloudCoreGrpc,
    googleRpc,
    googleRpcNettyShaded,
    workbenchGoogle2Tests,
    googleAutoValue // workbench-libs/google2 fails to correctly pull this as a dependency, so we do it manually
  )

  val utilDependencies = Seq(
    scalaLogging,
    akkaActor,
    cats,
    akkaHttpTestKit,
    scalatest,
    akkaTestKit,
    mockito
  )

  val modelDependencies = Seq(
    // I am not certain why I need jackson-core here but IntelliJ is confused without it and tests don't run
    workbenchModel,
    jacksonCore,
    akkaHttpSprayJson,
    akkaHttp,
    akkaStream,
    jodaTime,
    jodaConvert,
    scalaLogging,
    httpClient,
    googleApiClient,
    scalaUri,
    workspaceManager,
    scalatest
  )

  val rawlsCoreDependencies: Seq[ModuleID] = modelDependencies ++ googleDependencies ++ google2Dependencies ++ metricsDependencies ++ openCensusDependencies ++ Seq(
    typesafeConfig,
    parserCombinators,
    sentryLogback,
    slick,
    slickHikariCP,
    akkaHttp,
    akkaStream,
    swaggerUI,
    webjarsLocator,
    circeYAML,
    commonsJEXL,
    cromwellClient,
    cats,
    mysqlConnector,
    liquibaseCore,
    logbackClassic,
    akkaTestKit,
    akkaHttpTestKit,
    mockserverNetty,
    mockito,
    workbenchModel,
    workbenchGoogle,
    googleStorageLocal,
    workbenchGoogleMocks,
    workbenchUtil,
    ficus,
    scalaCache,
    apacheCommonsIO,
    workspaceManager,
    dataRepo,
<<<<<<< HEAD
    antlrParser,
    resourceBufferService
=======
    dataRepoJersey,
    antlrParser
>>>>>>> ef137587
  )
}<|MERGE_RESOLUTION|>--- conflicted
+++ resolved
@@ -111,15 +111,10 @@
 
   def excludeJakartaActivationApi(m: ModuleID): ModuleID = m.exclude("jakarta.activation", "jakarta.activation-api")
 
-<<<<<<< HEAD
-  val workspaceManager = excludeJakartaActivationApi("bio.terra" % "workspace-manager-client" % "0.16.0-SNAPSHOT")
-  val dataRepo = excludeJakartaActivationApi("bio.terra" % "datarepo-client" % "1.0.44-SNAPSHOT")
-  val resourceBufferService = excludeJakartaActivationApi("bio.terra" % "terra-resource-buffer-client" % "0.4.3-SNAPSHOT")
-=======
   val workspaceManager = excludeJakartaActivationApi("bio.terra" % "workspace-manager-client" % "0.19.0-SNAPSHOT")
   val dataRepo = excludeJakartaActivationApi("bio.terra" % "datarepo-client" % "1.41.0-SNAPSHOT")
   val dataRepoJersey = "org.glassfish.jersey.inject" % "jersey-hk2" % "2.32"
->>>>>>> ef137587
+  val resourceBufferService = excludeJakartaActivationApi("bio.terra" % "terra-resource-buffer-client" % "0.4.3-SNAPSHOT")
 
   val opencensusScalaCode: ModuleID = "com.github.sebruck" %% "opencensus-scala-core" % "0.7.0-M2"
   val opencensusAkkaHttp: ModuleID = "com.github.sebruck" %% "opencensus-scala-akka-http" % "0.7.0-M2"
@@ -239,12 +234,8 @@
     apacheCommonsIO,
     workspaceManager,
     dataRepo,
-<<<<<<< HEAD
+    dataRepoJersey,
     antlrParser,
     resourceBufferService
-=======
-    dataRepoJersey,
-    antlrParser
->>>>>>> ef137587
   )
 }