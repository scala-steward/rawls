package org.broadinstitute.dsde.rawls.workspace

import java.util.UUID

import akka.actor.ActorSystem
import akka.http.scaladsl.marshallers.sprayjson.SprayJsonSupport._
import akka.http.scaladsl.model.StatusCodes
import akka.http.scaladsl.model.headers.OAuth2BearerToken
import akka.stream.Materializer
import bio.terra.workspace.client.ApiException
import cats.implicits._
import com.google.api.services.storage.model.StorageObject
import com.typesafe.scalalogging.LazyLogging
import io.opencensus.scala.Tracing._
import io.opencensus.trace.{Span, Status, AttributeValue => OpenCensusAttributeValue}
import org.broadinstitute.dsde.rawls.config.WorkspaceServiceConfig
import org.broadinstitute.dsde.rawls.{RawlsException, RawlsExceptionWithErrorReport}
import slick.jdbc.TransactionIsolation
import org.broadinstitute.dsde.rawls.dataaccess._
import org.broadinstitute.dsde.rawls.dataaccess.datarepo.DataRepoDAO
import org.broadinstitute.dsde.rawls.dataaccess.slick._
import org.broadinstitute.dsde.rawls.dataaccess.workspacemanager.WorkspaceManagerDAO
import org.broadinstitute.dsde.rawls.entities.base.ExpressionEvaluationSupport.LookupExpression
import org.broadinstitute.dsde.rawls.entities.base.{EntityProvider, ExpressionEvaluationContext}
import org.broadinstitute.dsde.rawls.entities.{EntityManager, EntityRequestArguments}
import org.broadinstitute.dsde.rawls.expressions.ExpressionEvaluator
import org.broadinstitute.dsde.rawls.genomics.GenomicsService
import org.broadinstitute.dsde.rawls.jobexec.MethodConfigResolver
import org.broadinstitute.dsde.rawls.jobexec.MethodConfigResolver.GatherInputsResult
import org.broadinstitute.dsde.rawls.metrics.RawlsInstrumented
import org.broadinstitute.dsde.rawls.model.AttributeUpdateOperations._
import org.broadinstitute.dsde.rawls.model.ExecutionJsonSupport.{ActiveSubmissionFormat, SubmissionFormat, SubmissionListResponseFormat, SubmissionReportFormat, SubmissionValidationReportFormat, WorkflowCostFormat, WorkflowOutputsFormat, WorkflowQueueStatusByUserResponseFormat, WorkflowQueueStatusResponseFormat}
import org.broadinstitute.dsde.rawls.model.MethodRepoJsonSupport.AgoraEntityFormat
import org.broadinstitute.dsde.rawls.model.WorkflowFailureModes.WorkflowFailureMode
import org.broadinstitute.dsde.rawls.model.WorkflowStatuses.WorkflowStatus
import org.broadinstitute.dsde.rawls.model.WorkspaceACLJsonSupport.{WorkspaceACLFormat, WorkspaceACLUpdateResponseListFormat, WorkspaceCatalogFormat, WorkspaceCatalogUpdateResponseListFormat}
import org.broadinstitute.dsde.rawls.model.WorkspaceAccessLevels._
import org.broadinstitute.dsde.rawls.model.WorkspaceJsonSupport._
import org.broadinstitute.dsde.rawls.model.WorkspaceVersions.WorkspaceVersion
import org.broadinstitute.dsde.rawls.model._
import org.broadinstitute.dsde.rawls.resourcebuffer.ResourceBufferService
import org.broadinstitute.dsde.rawls.user.UserService
import org.broadinstitute.dsde.rawls.util.OpenCensusDBIOUtils._
import org.broadinstitute.dsde.rawls.util._
import org.broadinstitute.dsde.rawls.webservice.PerRequest
import org.broadinstitute.dsde.rawls.webservice.PerRequest._
import org.broadinstitute.dsde.workbench.model.{WorkbenchEmail, WorkbenchException, WorkbenchGroupName}
import org.joda.time.DateTime
import spray.json.DefaultJsonProtocol._
import spray.json._

import scala.concurrent.duration._
import scala.language.postfixOps
import scala.concurrent.{ExecutionContext, Future}
import scala.util.control.NonFatal
import scala.util.{Failure, Success, Try}

/**
 * Created by dvoet on 4/27/15.
 */
//noinspection TypeAnnotation
object WorkspaceService {
  def constructor(dataSource: SlickDataSource, methodRepoDAO: MethodRepoDAO, cromiamDAO: ExecutionServiceDAO,
                  executionServiceCluster: ExecutionServiceCluster, execServiceBatchSize: Int, workspaceManagerDAO: WorkspaceManagerDAO,
                  dataRepoDAO: DataRepoDAO, methodConfigResolver: MethodConfigResolver, gcsDAO: GoogleServicesDAO, samDAO: SamDAO,
                  notificationDAO: NotificationDAO, userServiceConstructor: UserInfo => UserService,
                  genomicsServiceConstructor: UserInfo => GenomicsService, maxActiveWorkflowsTotal: Int,
                  maxActiveWorkflowsPerUser: Int, workbenchMetricBaseName: String, submissionCostService: SubmissionCostService,
                  config: WorkspaceServiceConfig, requesterPaysSetupService: RequesterPaysSetupService,
                  entityManager: EntityManager, resourceBufferService: ResourceBufferService)
                 (userInfo: UserInfo)
                 (implicit system: ActorSystem, materializer: Materializer, executionContext: ExecutionContext): WorkspaceService = {

    new WorkspaceService(userInfo, dataSource, entityManager, methodRepoDAO, cromiamDAO,
      executionServiceCluster, execServiceBatchSize, workspaceManagerDAO,
      methodConfigResolver, gcsDAO, samDAO,
      notificationDAO, userServiceConstructor,
      genomicsServiceConstructor, maxActiveWorkflowsTotal,
      maxActiveWorkflowsPerUser, workbenchMetricBaseName, submissionCostService,
      config, requesterPaysSetupService, resourceBufferService)
  }

  val SECURITY_LABEL_KEY = "security"
  val HIGH_SECURITY_LABEL = "high"
  val LOW_SECURITY_LABEL = "low"

  private[workspace] def extractOperationIdsFromCromwellMetadata(metadataJson: JsObject): Iterable[String] = {
    case class Call(jobId: Option[String])
    case class OpMetadata(calls: Option[Map[String, Seq[Call]]])
    implicit val callFormat = jsonFormat1(Call)
    implicit val opMetadataFormat = jsonFormat1(OpMetadata)

    for {
      calls <- metadataJson.convertTo[OpMetadata].calls.toList // toList on the Option makes the compiler like the for comp
      call <- calls.values.flatten
      jobId <- call.jobId
    } yield jobId
  }

  private[workspace] def getTerminalStatusDate(submission: Submission, workflowID: Option[String]): Option[DateTime] = {
    // find all workflows that have finished
    val terminalWorkflows = submission.workflows.filter(workflow => WorkflowStatuses.terminalStatuses.contains(workflow.status))
    // optionally limit the list to a specific workflowID
    val workflows = workflowID match {
      case Some(_) => terminalWorkflows.filter(_.workflowId == workflowID)
      case None => terminalWorkflows
    }
    if (workflows.isEmpty) {
      None
    } else {
      // use the latest date the workflow(s) reached a terminal status
      Option(workflows.map(_.statusLastChangedDate).maxBy(_.getMillis))
    }
  }
}

//noinspection TypeAnnotation,MatchToPartialFunction,SimplifyBooleanMatch,RedundantBlock,NameBooleanParameters,MapGetGet,ScalaDocMissingParameterDescription,AccessorLikeMethodIsEmptyParen,ScalaUnnecessaryParentheses,EmptyParenMethodAccessedAsParameterless,ScalaUnusedSymbol,EmptyCheck,ScalaUnusedSymbol,RedundantDefaultArgument
class WorkspaceService(protected val userInfo: UserInfo, val dataSource: SlickDataSource, val entityManager: EntityManager, val methodRepoDAO: MethodRepoDAO, cromiamDAO: ExecutionServiceDAO, executionServiceCluster: ExecutionServiceCluster, execServiceBatchSize: Int, val workspaceManagerDAO: WorkspaceManagerDAO, val methodConfigResolver: MethodConfigResolver, protected val gcsDAO: GoogleServicesDAO, val samDAO: SamDAO, notificationDAO: NotificationDAO, userServiceConstructor: UserInfo => UserService, genomicsServiceConstructor: UserInfo => GenomicsService, maxActiveWorkflowsTotal: Int, maxActiveWorkflowsPerUser: Int, override val workbenchMetricBaseName: String, submissionCostService: SubmissionCostService, config: WorkspaceServiceConfig, requesterPaysSetupService: RequesterPaysSetupService, resourceBufferService: ResourceBufferService)(implicit val system: ActorSystem, val materializer: Materializer, protected val executionContext: ExecutionContext)
  extends RoleSupport with LibraryPermissionsSupport with FutureSupport with MethodWiths with UserWiths with LazyLogging with RawlsInstrumented with JsonFilterUtils with WorkspaceSupport with EntitySupport with AttributeSupport with Retry {

  import dataSource.dataAccess.driver.api._

  def CreateWorkspace(workspace: WorkspaceRequest, parentSpan: Span = null) = createWorkspace(workspace, parentSpan)
  def GetWorkspace(workspaceName: WorkspaceName, params: WorkspaceFieldSpecs, parentSpan: Span) = getWorkspace(workspaceName, params, parentSpan)
  def DeleteWorkspace(workspaceName: WorkspaceName) = deleteWorkspace(workspaceName)
  def UpdateWorkspace(workspaceName: WorkspaceName, operations: Seq[AttributeUpdateOperation]) = updateWorkspace(workspaceName, operations)
  def UpdateLibraryAttributes(workspaceName: WorkspaceName, operations: Seq[AttributeUpdateOperation]) = updateLibraryAttributes(workspaceName, operations)
  def ListWorkspaces(params: WorkspaceFieldSpecs, parentSpan: Span) = listWorkspaces(params, parentSpan)
  def ListAllWorkspaces = listAllWorkspaces()
  def GetTags(query: Option[String]) = getTags(query)
  def AdminListWorkspacesWithAttribute(attributeName: AttributeName, attributeValue: AttributeValue) = asFCAdmin { listWorkspacesWithAttribute(attributeName, attributeValue) }
  def CloneWorkspace(sourceWorkspace: WorkspaceName, destWorkspace: WorkspaceRequest) = cloneWorkspace(sourceWorkspace, destWorkspace)
  def GetACL(workspaceName: WorkspaceName) = getACL(workspaceName)
  def UpdateACL(workspaceName: WorkspaceName, aclUpdates: Set[WorkspaceACLUpdate], inviteUsersNotFound: Boolean) = updateACL(workspaceName, aclUpdates, inviteUsersNotFound)
  def SendChangeNotifications(workspaceName: WorkspaceName) = sendChangeNotifications(workspaceName)
  def GetCatalog(workspaceName: WorkspaceName) = getCatalog(workspaceName)
  def UpdateCatalog(workspaceName: WorkspaceName, catalogUpdates: Seq[WorkspaceCatalog]) = updateCatalog(workspaceName, catalogUpdates)
  def LockWorkspace(workspaceName: WorkspaceName) = lockWorkspace(workspaceName)
  def UnlockWorkspace(workspaceName: WorkspaceName) = unlockWorkspace(workspaceName)
  def CheckBucketReadAccess(workspaceName: WorkspaceName) = checkBucketReadAccess(workspaceName)
  def CheckSamActionWithLock(workspaceName: WorkspaceName, requiredAction: SamResourceAction) = checkSamActionWithLock(workspaceName, requiredAction)
  def GetBucketUsage(workspaceName: WorkspaceName) = getBucketUsage(workspaceName)
  def GetBucketOptions(workspaceName: WorkspaceName) = getBucketOptions(workspaceName)
  //def UpdateBucketOptions(workspaceName: WorkspaceName, bucketOptions: WorkspaceBucketOptions) = updateBucketOptions(workspaceName, bucketOptions)
  def GetAccessInstructions(workspaceName: WorkspaceName) = getAccessInstructions(workspaceName)
  def EnableRequesterPaysForLinkedSAs(workspaceName: WorkspaceName) = enableRequesterPaysForLinkedSAs(workspaceName)
  def DisableRequesterPaysForLinkedSAs(workspaceName: WorkspaceName) = disableRequesterPaysForLinkedSAs(workspaceName)

  def CreateMethodConfiguration(workspaceName: WorkspaceName, methodConfiguration: MethodConfiguration) = createMethodConfiguration(workspaceName, methodConfiguration)
  def RenameMethodConfiguration(workspaceName: WorkspaceName, methodConfigurationNamespace: String, methodConfigurationName: String, newName: MethodConfigurationName) = renameMethodConfiguration(workspaceName, methodConfigurationNamespace, methodConfigurationName, newName)
  def DeleteMethodConfiguration(workspaceName: WorkspaceName, methodConfigurationNamespace: String, methodConfigurationName: String) = deleteMethodConfiguration(workspaceName, methodConfigurationNamespace, methodConfigurationName)
  def GetMethodConfiguration(workspaceName: WorkspaceName, methodConfigurationNamespace: String, methodConfigurationName: String) = getMethodConfiguration(workspaceName, methodConfigurationNamespace, methodConfigurationName)
  def OverwriteMethodConfiguration(workspaceName: WorkspaceName, methodConfigurationNamespace: String, methodConfigurationName: String, newMethodConfiguration: MethodConfiguration) = overwriteMethodConfiguration(workspaceName, methodConfigurationNamespace, methodConfigurationName, newMethodConfiguration)
  def UpdateMethodConfiguration(workspaceName: WorkspaceName, methodConfigurationNamespace: String, methodConfigurationName: String, newMethodConfiguration: MethodConfiguration) = updateMethodConfiguration(workspaceName, methodConfigurationNamespace, methodConfigurationName, newMethodConfiguration)
  def CopyMethodConfiguration(methodConfigNamePair: MethodConfigurationNamePair) = copyMethodConfiguration(methodConfigNamePair)
  def CopyMethodConfigurationFromMethodRepo(query: MethodRepoConfigurationImport) = copyMethodConfigurationFromMethodRepo(query)
  def CopyMethodConfigurationToMethodRepo(query: MethodRepoConfigurationExport) = copyMethodConfigurationToMethodRepo(query)
  def ListAgoraMethodConfigurations(workspaceName: WorkspaceName) = listAgoraMethodConfigurations(workspaceName)
  def ListMethodConfigurations(workspaceName: WorkspaceName) = listMethodConfigurations(workspaceName)
  def CreateMethodConfigurationTemplate( methodRepoMethod: MethodRepoMethod ) = createMethodConfigurationTemplate(methodRepoMethod)
  def GetMethodInputsOutputs(userInfo: UserInfo, methodRepoMethod: MethodRepoMethod ) = getMethodInputsOutputs(userInfo, methodRepoMethod)
  def GetAndValidateMethodConfiguration(workspaceName: WorkspaceName, methodConfigurationNamespace: String, methodConfigurationName: String) = getAndValidateMethodConfiguration(workspaceName, methodConfigurationNamespace, methodConfigurationName)
  def GetGenomicsOperationV2(workflowId: String, operationId: List[String]) = getGenomicsOperationV2(workflowId, operationId)

  def ListSubmissions(workspaceName: WorkspaceName) = listSubmissions(workspaceName)
  def CountSubmissions(workspaceName: WorkspaceName) = countSubmissions(workspaceName)
  def CreateSubmission(workspaceName: WorkspaceName, submission: SubmissionRequest) = createSubmission(workspaceName, submission)
  def ValidateSubmission(workspaceName: WorkspaceName, submission: SubmissionRequest) = validateSubmission(workspaceName, submission)
  def GetSubmissionStatus(workspaceName: WorkspaceName, submissionId: String) = getSubmissionStatus(workspaceName, submissionId)
  def AbortSubmission(workspaceName: WorkspaceName, submissionId: String) = abortSubmission(workspaceName, submissionId)
  def GetWorkflowOutputs(workspaceName: WorkspaceName, submissionId: String, workflowId: String) = workflowOutputs(workspaceName, submissionId, workflowId)
  def GetWorkflowMetadata(workspaceName: WorkspaceName, submissionId: String, workflowId: String, metadataParams: MetadataParams) = workflowMetadata(workspaceName, submissionId, workflowId, metadataParams)
  def GetWorkflowCost(workspaceName: WorkspaceName, submissionId: String, workflowId: String) = workflowCost(workspaceName, submissionId, workflowId)
  def WorkflowQueueStatus = workflowQueueStatus()

  def AdminListAllActiveSubmissions = asFCAdmin { listAllActiveSubmissions() }
  def AdminAbortSubmission(workspaceName: WorkspaceName, submissionId: String) = adminAbortSubmission(workspaceName,submissionId)
  def AdminWorkflowQueueStatusByUser = adminWorkflowQueueStatusByUser()

  def createWorkspace(workspaceRequest: WorkspaceRequest, parentSpan: Span = null): Future[Workspace] =
    traceWithParent("withAttributeNamespaceCheck", parentSpan)( s1 => withAttributeNamespaceCheck(workspaceRequest) {
      traceWithParent("withWorkspaceBucketRegionCheck", s1)(s2 => withWorkspaceBucketRegionCheck(workspaceRequest.bucketLocation) {
        traceWithParent("withBillingProjectContext", s1)(s2 => withBillingProjectContext(workspaceRequest.namespace, s2) { billingProject =>
          for {
            workspace <- traceWithParent("withNewWorkspaceContext", s2) (s3 => dataSource.inTransaction({ dataAccess =>
              withNewWorkspaceContext(workspaceRequest, billingProject, dataAccess, s3) { workspaceContext =>
                DBIO.successful(workspaceContext)
              }
            }, TransactionIsolation.ReadCommitted)) // read committed to avoid deadlocks on workspace attr scratch table
            // After creating the Workspace, THIS is where we want to add the project to the Service Perimeter.  We need
            // to wait until the Workspace is persisted before adding to the Service Perimeter because the database IS the
            // source of record for which Google Projects need to be in the Service Perimeter because the method to add
            // projects to the Service Perimeter overwrites the entire list projects in the Perimeter
            _ <- maybeUpdateGoogleProjectsInPerimeter(billingProject)
          } yield workspace
        })
      })
    })

  /** Returns the Set of legal field names supplied by the user, trimmed of whitespace.
    * Throws an error if the user supplied an unrecognized field name.
    * Legal field names are any member of `WorkspaceResponse`, `WorkspaceDetails`,
    * or any arbitrary key starting with "workspace.attributes."
    *
    * @param params the raw strings supplied by the user
    * @return the set of field names to be included in the response
    */
  def validateParams(params: WorkspaceFieldSpecs, default: Set[String]): Set[String] = {
    // be lenient to whitespace, e.g. some user included spaces in their delimited string ("one, two, three")
    val args = params.fields.getOrElse(default).map(_.trim)
    // did the user specify any fields that we don't know about?
    // include custom leniency here for attributes: we can't validate attribute names because they are arbitrary,
    // so allow any field that starts with "workspace.attributes."
    val unrecognizedFields: Set[String] = args.diff(default).filter(!_.startsWith("workspace.attributes."))
    if (unrecognizedFields.nonEmpty) {
      throw new RawlsException(s"Unrecognized field names: ${unrecognizedFields.toList.sorted.mkString(", ")}")
    }
    args
  }

  def getWorkspace(workspaceName: WorkspaceName, params: WorkspaceFieldSpecs, parentSpan: Span = null): Future[PerRequestMessage] = {
    val span = startSpanWithParent("optionsProcessing", parentSpan)

    // validate the inbound parameters
    val options = Try(validateParams(params, WorkspaceFieldNames.workspaceResponseFieldNames)) match {
      case Success(opts) => opts
      case Failure(ex) => throw new RawlsExceptionWithErrorReport(ErrorReport(StatusCodes.BadRequest, ex))
    }

    // dummy function that returns a Future(None)
    def noFuture = Future.successful(None)

    // if user requested the entire attributes map, or any individual attributes, retrieve attributes.
    val attrSpecs = WorkspaceAttributeSpecs(
      options.contains("workspace.attributes"),
      options.filter(_.startsWith("workspace.attributes."))
        .map(str => AttributeName.fromDelimitedName(str.replaceFirst("workspace.attributes.",""))).toList
    )
    span.setStatus(Status.OK)
    span.end()

    traceWithParent("getWorkspaceContextAndPermissions", parentSpan)(s1 => getWorkspaceContextAndPermissions(workspaceName, SamWorkspaceActions.read, Option(attrSpecs)) flatMap { workspaceContext =>
      dataSource.inTransaction { dataAccess =>

        // maximum access level is required to calculate canCompute and canShare. Therefore, if any of
        // accessLevel, canCompute, canShare is specified, we have to get it.
        def accessLevelFuture(): Future[WorkspaceAccessLevels.WorkspaceAccessLevel] =
          if (options.contains("accessLevel") || options.contains("canCompute") || options.contains("canShare")) {
            getMaximumAccessLevel(workspaceContext.workspaceIdAsUUID.toString)
          } else {
            Future.successful(WorkspaceAccessLevels.NoAccess)
          }

        // determine whether or not to retrieve attributes
        val useAttributes = options.contains("workspace") || attrSpecs.all || attrSpecs.attrsToSelect.nonEmpty

        traceDBIOWithParent("accessLevelFuture", s1)(s2 => DBIO.from(accessLevelFuture())) flatMap { accessLevel =>
          // we may have calculated accessLevel because canShare/canCompute needs it;
          // but if the user didn't ask for it, don't return it
          val optionalAccessLevelForResponse = if (options.contains("accessLevel")) { Option(accessLevel) } else { None }

          // determine which functions to use for the various part of the response
          def bucketOptionsFuture(): Future[Option[WorkspaceBucketOptions]] = if (options.contains("bucketOptions")) {
            traceWithParent("getBucketDetails",s1)(_ =>  gcsDAO.getBucketDetails(workspaceContext.bucketName, workspaceContext.googleProjectId).map(Option(_)))
          } else {
            noFuture
          }
          def canComputeFuture(): Future[Option[Boolean]] = if (options.contains("canCompute")) {
            traceWithParent("getUserComputePermissions",s1)(_ =>  getUserComputePermissions(workspaceContext.workspaceIdAsUUID.toString, accessLevel).map(Option(_)))
          } else {
            noFuture
          }
          def canShareFuture(): Future[Option[Boolean]] = if (options.contains("canShare")) {
            //convoluted but accessLevel for both params because user could at most share with their own access level
            traceWithParent("getUserSharePermissions",s1)(_ =>  getUserSharePermissions(workspaceContext.workspaceIdAsUUID.toString, accessLevel, accessLevel).map(Option(_)))
          } else {
            noFuture
          }
          def catalogFuture(): Future[Option[Boolean]] = if (options.contains("catalog")) {
            traceWithParent("getUserCatalogPermissions",s1)(_ =>  getUserCatalogPermissions(workspaceContext.workspaceIdAsUUID.toString).map(Option(_)))
          } else {
            noFuture
          }

          def ownersFuture(): Future[Option[Set[String]]] = if (options.contains("owners")) {
            traceWithParent("getWorkspaceOwners",s1)(_ =>  getWorkspaceOwners(workspaceContext.workspaceIdAsUUID.toString).map(_.map(_.value)).map(Option(_)))
          } else {
            noFuture
          }

          def workspaceAuthorizationDomainFuture(): Future[Option[Set[ManagedGroupRef]]] = if (options.contains("workspace.authorizationDomain") || options.contains("workspace")) {
            traceWithParent("loadResourceAuthDomain",s1)(_ =>  loadResourceAuthDomain(SamResourceTypeNames.workspace, workspaceContext.workspaceId, userInfo).map(Option(_)))
          } else {
            noFuture
          }

          def workspaceSubmissionStatsFuture(): slick.ReadAction[Option[WorkspaceSubmissionStats]] = if (options.contains("workspaceSubmissionStats")) {
            getWorkspaceSubmissionStats(workspaceContext, dataAccess).map(Option(_))
          } else {
            DBIO.from(noFuture)
          }

          //run these futures in parallel. this is equivalent to running the for-comp with the futures already defined and running
          val futuresInParallel = (
            catalogFuture(),
            canShareFuture(),
            canComputeFuture(),
            ownersFuture(),
            workspaceAuthorizationDomainFuture(),
            bucketOptionsFuture()
          ).tupled

          for {
            (canCatalog, canShare, canCompute, owners, authDomain, bucketDetails) <- DBIO.from(futuresInParallel)
            stats <- traceDBIOWithParent("workspaceSubmissionStatsFuture", s1)(_ => workspaceSubmissionStatsFuture())
          } yield {
            // post-process JSON to remove calculated-but-undesired keys
            val workspaceResponse = WorkspaceResponse(optionalAccessLevelForResponse, canShare, canCompute, canCatalog, WorkspaceDetails.fromWorkspaceAndOptions(workspaceContext, authDomain, useAttributes), stats, bucketDetails, owners)
            val filteredJson = deepFilterJsObject(workspaceResponse.toJson.asJsObject, options)
            RequestComplete(StatusCodes.OK, filteredJson)
          }
        }
      }
    })
  }

  def getBucketOptions(workspaceName: WorkspaceName): Future[PerRequestMessage] = {
    getWorkspaceContextAndPermissions(workspaceName, SamWorkspaceActions.read) flatMap { workspaceContext =>
      dataSource.inTransaction { dataAccess =>
        DBIO.from(gcsDAO.getBucketDetails(workspaceContext.bucketName, workspaceContext.googleProjectId)) map { details =>
          RequestComplete(StatusCodes.OK, details)
        }
      }
    }
  }

  private def loadResourceAuthDomain(resourceTypeName: SamResourceTypeName, resourceId: String, userInfo: UserInfo): Future[Set[ManagedGroupRef]] = {
    samDAO.getResourceAuthDomain(resourceTypeName, resourceId, userInfo).map(_.map(g => ManagedGroupRef(RawlsGroupName(g))).toSet)
  }

  def getUserComputePermissions(workspaceId: String, userAccessLevel: WorkspaceAccessLevel): Future[Boolean] = {
    if(userAccessLevel >= WorkspaceAccessLevels.Owner) Future.successful(true)
    else samDAO.userHasAction(SamResourceTypeNames.workspace, workspaceId, SamWorkspaceActions.compute, userInfo)
  }

  def getUserSharePermissions(workspaceId: String, userAccessLevel: WorkspaceAccessLevel, accessLevelToShareWith: WorkspaceAccessLevel): Future[Boolean] = {
    if (userAccessLevel < WorkspaceAccessLevels.Read) Future.successful(false)
    else if(userAccessLevel >= WorkspaceAccessLevels.Owner) Future.successful(true)
    else samDAO.userHasAction(SamResourceTypeNames.workspace, workspaceId, SamWorkspaceActions.sharePolicy(accessLevelToShareWith.toString.toLowerCase), userInfo)
  }

  def getUserCatalogPermissions(workspaceId: String): Future[Boolean] = {
    samDAO.userHasAction(SamResourceTypeNames.workspace, workspaceId, SamWorkspaceActions.catalog, userInfo)
  }

  /**
    * Sums up all the user's roles in a workspace to a single access level.
    *
    * USE FOR DISPLAY/USABILITY PURPOSES ONLY, NOT FOR REAL ACCESS DECISIONS
    * for real access decisions check actions in sam
    *
    * @param workspaceId
    * @return
    */
  def getMaximumAccessLevel(workspaceId: String): Future[WorkspaceAccessLevel] = {
    samDAO.listUserRolesForResource(SamResourceTypeNames.workspace, workspaceId, userInfo).map { roles =>
      roles.flatMap(role => WorkspaceAccessLevels.withRoleName(role.value)).fold(WorkspaceAccessLevels.NoAccess)(max)
    }
  }

  def getWorkspaceOwners(workspaceId: String): Future[Set[WorkbenchEmail]] = {
    samDAO.getPolicy(SamResourceTypeNames.workspace, workspaceId, SamWorkspacePolicyNames.owner, userInfo).map(_.memberEmails)
  }

  def deleteWorkspace(workspaceName: WorkspaceName): Future[PerRequestMessage] =  {
     getWorkspaceContextAndPermissions(workspaceName, SamWorkspaceActions.delete) flatMap { ctx =>
       deleteWorkspace(workspaceName, ctx)
    }
  }

  private def deleteWorkspace(workspaceName: WorkspaceName, workspaceContext: Workspace): Future[PerRequestMessage] = {
    //Attempt to abort any running workflows so they don't write any more to the bucket.
    //Notice that we're kicking off Futures to do the aborts concurrently, but we never collect their results!
    //This is because there's nothing we can do if Cromwell fails, so we might as well move on and let the
    //ExecutionContext run the futures whenever
    val deletionFuture: Future[Seq[WorkflowRecord]] =
      requesterPaysSetupService.revokeAllUsersFromWorkspace(workspaceContext).flatMap { _ =>
        dataSource.inTransaction { dataAccess =>
          for {
            // Gather any active workflows with external ids
            workflowsToAbort <- dataAccess.workflowQuery.findActiveWorkflowsWithExternalIds(workspaceContext)

            //If a workflow is not done, automatically change its status to Aborted
            _ <- dataAccess.workflowQuery.findWorkflowsByWorkspace(workspaceContext).result.map { recs =>
              recs.collect {
                case wf if !WorkflowStatuses.withName(wf.status).isDone =>
                  dataAccess.workflowQuery.updateStatus(wf, WorkflowStatuses.Aborted) { status =>
                    if (config.trackDetailedSubmissionMetrics) Option(workflowStatusCounter(workspaceSubmissionMetricBuilder(workspaceName, wf.submissionId))(status))
                    else None
                  }
              }
            }

            // Delete components of the workspace
            _ <- dataAccess.submissionQuery.deleteFromDb(workspaceContext.workspaceIdAsUUID)
            _ <- dataAccess.methodConfigurationQuery.deleteFromDb(workspaceContext.workspaceIdAsUUID)
            _ <- dataAccess.entityQuery.deleteFromDb(workspaceContext.workspaceIdAsUUID)

            // Delete the workspace
            _ <- dataAccess.workspaceQuery.delete(workspaceName)

            // Schedule bucket for deletion
            _ <- dataAccess.pendingBucketDeletionQuery.save(PendingBucketDeletionRecord(workspaceContext.bucketName))

          } yield {
            workflowsToAbort
          }
        }
      }
    for {

      workflowsToAbort <- deletionFuture

      // Abort running workflows
      aborts = Future.traverse(workflowsToAbort) { wf => executionServiceCluster.abort(wf, userInfo) }

      // Delete Google Project
      _ <- maybeDeleteGoogleProject(workspaceContext.googleProjectId, workspaceContext.workspaceVersion, userInfo)

      // Delete resource in sam outside of DB transaction
      _ <- workspaceContext.workflowCollectionName.map( cn => samDAO.deleteResource(SamResourceTypeNames.workflowCollection, cn, userInfo) ).getOrElse(Future.successful(()))
      _ <- samDAO.deleteResource(SamResourceTypeNames.workspace, workspaceContext.workspaceIdAsUUID.toString, userInfo)
      // Delete workspace manager record (which will only exist if there had ever been a TDR snapshot in the WS)
      _ = Try(workspaceManagerDAO.deleteWorkspace(workspaceContext.workspaceIdAsUUID, userInfo.accessToken)).recoverWith {
        //this will only ever succeed if a TDR snapshot had been created in the WS, so we gracefully handle all exceptions here
        case e: ApiException => {
          if(e.getCode != StatusCodes.NotFound.intValue) {
            logger.warn(s"Unexpected failure deleting workspace in Workspace Manager. Received ${e.getCode}: [${e.getResponseBody}]")
          }
          Success(())
        }
      }
    } yield {
      aborts.onComplete {
        case Failure(t) => logger.info(s"failure aborting workflows while deleting workspace ${workspaceName}", t)
        case _ => /* ok */
      }
      RequestComplete(StatusCodes.Accepted, s"Your Google bucket ${workspaceContext.bucketName} will be deleted within 24h.")
    }
  }

  // TODO - once workspace migration is complete and there are no more v1 workspaces or v1 billing projects, we can remove this https://broadworkbench.atlassian.net/browse/CA-1118
  private def maybeDeleteGoogleProject(googleProjectId: GoogleProjectId, workspaceVersion: WorkspaceVersion, userInfoForSam: UserInfo): Future[Unit] = {
    if (workspaceVersion == WorkspaceVersions.V2) {
      deleteGoogleProject(googleProjectId, userInfoForSam)
    } else {
      Future.successful()
    }
  }

  def deleteGoogleProject(googleProjectId: GoogleProjectId, userInfoForSam: UserInfo): Future[Unit] = {
        for {
          _ <- deletePetsInProject(googleProjectId, userInfoForSam)
          _ <- gcsDAO.deleteGoogleProject(googleProjectId)
          _ <- samDAO.deleteResource(SamResourceTypeNames.googleProject, googleProjectId.value, userInfoForSam)
        } yield ()
  }

  private def deletePetsInProject(projectName: GoogleProjectId, userInfo: UserInfo): Future[Unit] = {
    for {
      projectUsers <- samDAO.listAllResourceMemberIds(SamResourceTypeNames.googleProject, projectName.value, userInfo)
      _ <- projectUsers.toList.traverse(destroyPet(_, projectName))
    } yield ()
  }

  private def destroyPet(userIdInfo: UserIdInfo, projectName: GoogleProjectId): Future[Unit] = {
    for {
      petSAJson <- samDAO.getPetServiceAccountKeyForUser(projectName, RawlsUserEmail(userIdInfo.userEmail))
      petUserInfo <- gcsDAO.getUserInfoUsingJson(petSAJson)
      _ <- samDAO.deleteUserPetServiceAccount(projectName, petUserInfo)
    } yield ()
  }

  def updateLibraryAttributes(workspaceName: WorkspaceName, operations: Seq[AttributeUpdateOperation]): Future[PerRequestMessage] = {
    withLibraryAttributeNamespaceCheck(operations.map(_.name)) {
      for {
        isCurator <- tryIsCurator(userInfo.userEmail)
        workspace <- getWorkspaceContext(workspaceName) flatMap { ctx =>
          withLibraryPermissions(ctx, operations, userInfo, isCurator) {
            dataSource.inTransaction ({ dataAccess =>
              updateWorkspace(operations, dataAccess)(ctx.toWorkspaceName)
            }, TransactionIsolation.ReadCommitted) // read committed to avoid deadlocks on workspace attr scratch table
          }
        }
        authDomain <- loadResourceAuthDomain(SamResourceTypeNames.workspace, workspace.workspaceId, userInfo)
      } yield {
        RequestComplete(StatusCodes.OK, WorkspaceDetails(workspace, authDomain))
      }
    }
  }

  def updateWorkspace(workspaceName: WorkspaceName, operations: Seq[AttributeUpdateOperation]): Future[PerRequestMessage] = {
    withAttributeNamespaceCheck(operations.map(_.name)) {
      for {
        ctx <- getWorkspaceContextAndPermissions(workspaceName, SamWorkspaceActions.write)
        workspace <- dataSource.inTransaction({ dataAccess =>
            updateWorkspace(operations, dataAccess)(ctx.toWorkspaceName)
        }, TransactionIsolation.ReadCommitted) // read committed to avoid deadlocks on workspace attr scratch table
        authDomain <- loadResourceAuthDomain(SamResourceTypeNames.workspace, workspace.workspaceId, userInfo)
      } yield {
        RequestComplete(StatusCodes.OK, WorkspaceDetails(workspace, authDomain))
      }
    }
  }

  private def updateWorkspace(operations: Seq[AttributeUpdateOperation], dataAccess: DataAccess)(workspaceName: WorkspaceName): ReadWriteAction[Workspace] = {
    // get the source workspace again, to avoid race conditions where the workspace was updated outside of this transaction
    withWorkspaceContext(workspaceName, dataAccess) { workspaceContext =>
      val workspace = workspaceContext
      Try {
        val updatedWorkspace = applyOperationsToWorkspace(workspace, operations)
        dataAccess.workspaceQuery.createOrUpdate(updatedWorkspace)
      } match {
        case Success(result) => result
        case Failure(e: AttributeUpdateOperationException) =>
          DBIO.failed(new RawlsExceptionWithErrorReport(errorReport = ErrorReport(StatusCodes.BadRequest, s"Unable to update ${workspace.name}", ErrorReport(e))))
        case Failure(regrets) => DBIO.failed(regrets)
      }
    }
  }

  def getTags(query: Option[String]): Future[PerRequestMessage] =
    dataSource.inTransaction { dataAccess =>
      dataAccess.workspaceQuery.getTags(query).map { result =>
        RequestComplete(StatusCodes.OK, result)
      }
    }

  def listWorkspaces(params: WorkspaceFieldSpecs, parentSpan: Span): Future[PerRequestMessage] = {

    val s = startSpanWithParent("optionHandling", parentSpan)

    // validate the inbound parameters
    val options = Try(validateParams(params, WorkspaceFieldNames.workspaceListResponseFieldNames)) match {
      case Success(opts) => opts
      case Failure(ex) =>
        throw new RawlsExceptionWithErrorReport(ErrorReport(StatusCodes.BadRequest, ex))
    }

    // if user requested the entire attributes map, or any individual attributes, retrieve attributes.
    val attributeSpecs = WorkspaceAttributeSpecs(
      options.contains("workspace.attributes"),
      options.filter(_.startsWith("workspace.attributes."))
        .map(str => AttributeName.fromDelimitedName(str.replaceFirst("workspace.attributes.",""))).toList
    )

    // Can this be shared with get-workspace somehow?
    val optionsExist = options.nonEmpty
    val submissionStatsEnabled = options.contains("workspaceSubmissionStats")
    val attributesEnabled = attributeSpecs.all || attributeSpecs.attrsToSelect.nonEmpty

    s.setStatus(Status.OK)
    s.end()

    for {
      workspacePolicies <- traceWithParent("getPolicies", parentSpan)(_ => samDAO.getPoliciesForType(SamResourceTypeNames.workspace, userInfo))
      // filter out the policies that are not related to access levels, if a user has only those ignore the workspace
      // also filter out any policy whose resourceId is not a UUID; these will never match a known workspace
      accessLevelWorkspacePolicies = workspacePolicies.filter(p =>
        WorkspaceAccessLevels.withPolicyName(p.accessPolicyName.value).nonEmpty &&
        Try(UUID.fromString(p.resourceId)).isSuccess
      )
      accessLevelWorkspacePolicyUUIDs = accessLevelWorkspacePolicies.map(p => UUID.fromString(p.resourceId)).toSeq
      result <- dataSource.inTransaction({ dataAccess =>

        def workspaceSubmissionStatsFuture(): slick.ReadAction[Map[UUID, WorkspaceSubmissionStats]] = if (submissionStatsEnabled) {
          dataAccess.workspaceQuery.listSubmissionSummaryStats(accessLevelWorkspacePolicyUUIDs)
        } else {
          DBIO.from(Future(Map()))
        }

        val query = for {
          submissionSummaryStats <- traceDBIOWithParent("submissionStats", parentSpan)(_ => workspaceSubmissionStatsFuture())
          workspaces <- traceDBIOWithParent("listByIds", parentSpan)(_ => dataAccess.workspaceQuery.listByIds(accessLevelWorkspacePolicyUUIDs, Option(attributeSpecs)))
        } yield (submissionSummaryStats, workspaces)

        val results = traceDBIOWithParent("finalResults", parentSpan)(_ => query.map { case (submissionSummaryStats, workspaces) =>
          val policiesByWorkspaceId = accessLevelWorkspacePolicies.groupBy(_.resourceId).map { case (workspaceId, policies) =>
            workspaceId -> policies.reduce { (p1, p2) =>
              val betterAccessPolicyName = (WorkspaceAccessLevels.withPolicyName(p1.accessPolicyName.value), WorkspaceAccessLevels.withPolicyName(p2.accessPolicyName.value)) match {
                case (Some(p1Level), Some(p2Level)) if p1Level > p2Level => p1.accessPolicyName
                case (Some(_), Some(_)) => p2.accessPolicyName
                case _ => throw new RawlsException(s"unexpected state, both $p1 and $p2 should be related to access levels at this point")
              }
              SamResourceIdWithPolicyName(
                p1.resourceId,
                betterAccessPolicyName,
                p1.authDomainGroups ++ p2.authDomainGroups,
                p1.missingAuthDomainGroups ++ p2.missingAuthDomainGroups,
                p1.public || p2.public
              )
            }
          }
          workspaces.map { workspace =>
            val wsId = UUID.fromString(workspace.workspaceId)
            val workspacePolicy = policiesByWorkspaceId(workspace.workspaceId)
            val accessLevel = if (workspacePolicy.missingAuthDomainGroups.nonEmpty) WorkspaceAccessLevels.NoAccess else WorkspaceAccessLevels.withPolicyName(workspacePolicy.accessPolicyName.value).getOrElse(WorkspaceAccessLevels.NoAccess)
            // remove attributes if they were not requested
            val workspaceDetails = WorkspaceDetails.fromWorkspaceAndOptions(workspace, Option(workspacePolicy.authDomainGroups.map(groupName => ManagedGroupRef(RawlsGroupName(groupName.value)))), attributesEnabled)
            // remove submission stats if they were not requested
            val submissionStats: Option[WorkspaceSubmissionStats] = if (submissionStatsEnabled) {
              Option(submissionSummaryStats(wsId))
            } else {
              None
            }

            WorkspaceListResponse(accessLevel, workspaceDetails, submissionStats, workspacePolicy.public)
          }
        })

        results.map { responses =>
          if (!optionsExist) {
            RequestComplete(StatusCodes.OK, responses)
          } else {
            // perform json-filtering of payload
            RequestComplete(StatusCodes.OK, deepFilterJsValue(responses.toJson, options))
          }
        }
      }, TransactionIsolation.ReadCommitted)
    } yield result
  }

  private def getWorkspaceSubmissionStats(workspaceContext: Workspace, dataAccess: DataAccess): ReadAction[WorkspaceSubmissionStats] = {
    // listSubmissionSummaryStats works against a sequence of workspaces; we call it just for this one workspace
    dataAccess.workspaceQuery
      .listSubmissionSummaryStats(Seq(workspaceContext.workspaceIdAsUUID))
      .map {p => p.get(workspaceContext.workspaceIdAsUUID).get}
  }

  // NOTE: Orchestration has its own implementation of cloneWorkspace. When changing something here, you may also need to update orchestration's implementation (maybe helpful search term: `Post(workspacePath + "/clone"`).
  def cloneWorkspace(sourceWorkspaceName: WorkspaceName, destWorkspaceRequest: WorkspaceRequest): Future[Workspace] = {
    destWorkspaceRequest.copyFilesWithPrefix.foreach(prefix => validateFileCopyPrefix(prefix))

    val (libraryAttributeNames, workspaceAttributeNames) = destWorkspaceRequest.attributes.keys.partition(name => name.namespace == AttributeName.libraryNamespace)
    withAttributeNamespaceCheck(workspaceAttributeNames) {
      withLibraryAttributeNamespaceCheck(libraryAttributeNames) {
<<<<<<< HEAD
        withBillingProjectContext(destWorkspaceRequest.namespace) { destBillingProject =>
          getWorkspaceContextAndPermissions(sourceWorkspaceName, SamWorkspaceActions.read).flatMap { permCtx =>
            // if the source bucket is a regional bucket, retrieve the region as the destination bucket also needs to be created in the same region
            val bucketLocationFuture: Future[Option[String]] = for {
              sourceWorkspaceContext <- getWorkspaceContext(permCtx.toWorkspaceName)
              bucketLocation <- gcsDAO.getRegionForRegionalBucket(sourceWorkspaceContext.bucketName)
            } yield bucketLocation

            bucketLocationFuture flatMap { bucketLocationOption =>
              for {
                workspaceTuple <- dataSource.inTransaction({ dataAccess =>
                  // get the source workspace again, to avoid race conditions where the workspace was updated outside of this transaction
                  withWorkspaceContext(permCtx.toWorkspaceName, dataAccess) { sourceWorkspaceContext =>
                    DBIO.from(samDAO.getResourceAuthDomain(SamResourceTypeNames.workspace, sourceWorkspaceContext.workspaceId, userInfo)).flatMap { sourceAuthDomains =>
                      withClonedAuthDomain(sourceAuthDomains.map(n => ManagedGroupRef(RawlsGroupName(n))).toSet, destWorkspaceRequest.authorizationDomain.getOrElse(Set.empty)) { newAuthDomain =>
                        // add to or replace current attributes, on an individual basis
                        val newAttrs = sourceWorkspaceContext.attributes ++ destWorkspaceRequest.attributes

                        withNewWorkspaceContext(destWorkspaceRequest.copy(authorizationDomain = Option(newAuthDomain), attributes = newAttrs, bucketLocation = bucketLocationOption), destBillingProject, dataAccess) { destWorkspaceContext =>
                          dataAccess.entityQuery.copyAllEntities(sourceWorkspaceContext, destWorkspaceContext) andThen
                            dataAccess.methodConfigurationQuery.listActive(sourceWorkspaceContext).flatMap { methodConfigShorts =>
                              val inserts = methodConfigShorts.map { methodConfigShort =>
                                dataAccess.methodConfigurationQuery.get(sourceWorkspaceContext, methodConfigShort.namespace, methodConfigShort.name).flatMap { methodConfig =>
                                  dataAccess.methodConfigurationQuery.create(destWorkspaceContext, methodConfig.get)
                                }
                              }
                              DBIO.seq(inserts: _*)
                            } andThen {
                            DBIO.successful((sourceWorkspaceContext, destWorkspaceContext))
=======
        getWorkspaceContextAndPermissions(sourceWorkspaceName, SamWorkspaceActions.read).flatMap { permCtx =>
          // if the source bucket is a regional bucket, retrieve the region as the destination bucket also needs to be created in the same region
          val bucketLocationFuture: Future[Option[String]] = for {
            sourceWorkspaceContext <- getWorkspaceContext(permCtx.toWorkspaceName)
            bucketLocation <- gcsDAO.getRegionForRegionalBucket(sourceWorkspaceContext.bucketName, Option(GoogleProjectId(destWorkspaceRequest.namespace)))
          } yield bucketLocation

          bucketLocationFuture flatMap { bucketLocationOption =>
            dataSource.inTransaction({ dataAccess =>
              // get the source workspace again, to avoid race conditions where the workspace was updated outside of this transaction
              withWorkspaceContext(permCtx.toWorkspaceName, dataAccess) { sourceWorkspaceContext =>
                DBIO.from(samDAO.getResourceAuthDomain(SamResourceTypeNames.workspace, sourceWorkspaceContext.workspaceId, userInfo)).flatMap { sourceAuthDomains =>
                  withClonedAuthDomain(sourceAuthDomains.map(n => ManagedGroupRef(RawlsGroupName(n))).toSet, destWorkspaceRequest.authorizationDomain.getOrElse(Set.empty)) { newAuthDomain =>
                    // add to or replace current attributes, on an individual basis
                    val newAttrs = sourceWorkspaceContext.attributes ++ destWorkspaceRequest.attributes

                    withNewWorkspaceContext(destWorkspaceRequest.copy(authorizationDomain = Option(newAuthDomain), attributes = newAttrs, bucketLocation = bucketLocationOption), dataAccess) { destWorkspaceContext =>
                      dataAccess.entityQuery.copyAllEntities(sourceWorkspaceContext, destWorkspaceContext) andThen
                        dataAccess.methodConfigurationQuery.listActive(sourceWorkspaceContext).flatMap { methodConfigShorts =>
                          val inserts = methodConfigShorts.map { methodConfigShort =>
                            dataAccess.methodConfigurationQuery.get(sourceWorkspaceContext, methodConfigShort.namespace, methodConfigShort.name).flatMap { methodConfig =>
                              dataAccess.methodConfigurationQuery.create(destWorkspaceContext, methodConfig.get)
                            }
>>>>>>> e0f8b249
                          }
                        }
                      }
                    }
                  }
                }, TransactionIsolation.ReadCommitted)
                _ <- maybeUpdateGoogleProjectsInPerimeter(destBillingProject)
              } yield workspaceTuple
            }
            // read committed to avoid deadlocks on workspace attr scratch table
          }.map { case (sourceWorkspaceContext, destWorkspaceContext) =>
            //we will fire and forget this. a more involved, but robust, solution involves using the Google Storage Transfer APIs
            //in most of our use cases, these files should copy quickly enough for there to be no noticeable delay to the user
            //we also don't want to block returning a response on this call because it's already a slow endpoint
            destWorkspaceRequest.copyFilesWithPrefix.foreach { prefix =>
              copyBucketFiles(sourceWorkspaceContext, destWorkspaceContext, prefix)
            }

            destWorkspaceContext
          }
        }
      }
    }
  }

  private def validateFileCopyPrefix(copyFilesWithPrefix: String): Unit = {
    if(copyFilesWithPrefix.isEmpty) throw new RawlsExceptionWithErrorReport(ErrorReport(StatusCodes.BadRequest, """You may not specify an empty string for `copyFilesWithPrefix`. Did you mean to specify "/" or leave the field out entirely?"""))
  }

  private def copyBucketFiles(sourceWorkspaceContext: Workspace, destWorkspaceContext: Workspace, copyFilesWithPrefix: String): Future[List[Option[StorageObject]]] = {
    gcsDAO.listObjectsWithPrefix(sourceWorkspaceContext.bucketName, copyFilesWithPrefix, Option(destWorkspaceContext.googleProject)).flatMap { objectsToCopy =>
      Future.traverse(objectsToCopy) { objectToCopy =>  gcsDAO.copyFile(sourceWorkspaceContext.bucketName, objectToCopy.getName, destWorkspaceContext.bucketName, objectToCopy.getName, Option(destWorkspaceContext.googleProject)) }
    }
  }

  private def withClonedAuthDomain[T](sourceWorkspaceADs: Set[ManagedGroupRef], destWorkspaceADs: Set[ManagedGroupRef])(op: (Set[ManagedGroupRef]) => ReadWriteAction[T]): ReadWriteAction[T] = {
    // if the source has an auth domain, the dest must also have that auth domain as a subset
    // otherwise, the caller may choose to add to the auth domain
    if(sourceWorkspaceADs.subsetOf(destWorkspaceADs)) op(sourceWorkspaceADs ++ destWorkspaceADs)
    else {
      val missingGroups = sourceWorkspaceADs -- destWorkspaceADs
      val errorMsg = s"Source workspace has an Authorization Domain containing the groups ${missingGroups.map(_.membersGroupName.value).mkString(", ")}, which are missing on the destination workspace"
      DBIO.failed(new RawlsExceptionWithErrorReport(ErrorReport(StatusCodes.UnprocessableEntity, errorMsg)))
    }
  }

  private def isUserPending(userEmail: String): Future[Boolean] = {
    samDAO.getUserIdInfo(userEmail, userInfo).map {
      case SamDAO.User(x) => x.googleSubjectId.isEmpty
      case SamDAO.NotUser => false
      case SamDAO.NotFound => true
    }
  }

  //API_CHANGE: project owners no longer returned (because it would just show a policy and not everyone can read the members of that policy)
  private def getACLInternal(workspaceName: WorkspaceName): Future[WorkspaceACL] = {

    def loadPolicy(policyName: SamResourcePolicyName, policyList: Set[SamPolicyWithNameAndEmail]): SamPolicyWithNameAndEmail = {
      policyList.find(_.policyName.value.equalsIgnoreCase(policyName.value)).getOrElse(throw new WorkbenchException(s"Could not load $policyName policy"))
    }

    val policyMembers = for {
      workspaceId <- loadWorkspaceId(workspaceName)
      currentACL <- samDAO.listPoliciesForResource(SamResourceTypeNames.workspace, workspaceId, userInfo)
    } yield {
      val ownerPolicyMembers = loadPolicy(SamWorkspacePolicyNames.owner, currentACL).policy.memberEmails
      val writerPolicyMembers = loadPolicy(SamWorkspacePolicyNames.writer, currentACL).policy.memberEmails
      val readerPolicyMembers = loadPolicy(SamWorkspacePolicyNames.reader, currentACL).policy.memberEmails
      val shareReaderPolicyMembers = loadPolicy(SamWorkspacePolicyNames.shareReader, currentACL).policy.memberEmails
      val shareWriterPolicyMembers = loadPolicy(SamWorkspacePolicyNames.shareWriter, currentACL).policy.memberEmails
      val computePolicyMembers = loadPolicy(SamWorkspacePolicyNames.canCompute, currentACL).policy.memberEmails
      //note: can-catalog is a policy on the side and is not a part of the core workspace ACL so we won't load it

      (ownerPolicyMembers, writerPolicyMembers, readerPolicyMembers, shareReaderPolicyMembers, shareWriterPolicyMembers, computePolicyMembers)
    }

    policyMembers.flatMap { case (ownerPolicyMembers, writerPolicyMembers, readerPolicyMembers, shareReaderPolicyMembers, shareWriterPolicyMembers, computePolicyMembers) =>
      val sharers = shareReaderPolicyMembers ++ shareWriterPolicyMembers

      for {
        ownersPending <- Future.traverse(ownerPolicyMembers) { email => isUserPending(email.value).map(pending => email -> pending) }
        writersPending <- Future.traverse(writerPolicyMembers) { email => isUserPending(email.value).map(pending => email -> pending) }
        readersPending <- Future.traverse(readerPolicyMembers) { email => isUserPending(email.value).map(pending => email -> pending) }
      } yield {
        val owners = ownerPolicyMembers.map(email => email.value -> AccessEntry(WorkspaceAccessLevels.Owner, ownersPending.toMap.getOrElse(email, true), true, true)) //API_CHANGE: pending owners used to show as false for canShare and canCompute. they now show true. this is more accurate anyway
        val writers = writerPolicyMembers.map(email => email.value -> AccessEntry(WorkspaceAccessLevels.Write, writersPending.toMap.getOrElse(email, true), sharers.contains(email), computePolicyMembers.contains(email)))
        val readers = readerPolicyMembers.map(email => email.value -> AccessEntry(WorkspaceAccessLevels.Read, readersPending.toMap.getOrElse(email, true), sharers.contains(email), computePolicyMembers.contains(email)))

        WorkspaceACL((owners ++ writers ++ readers).toMap)
      }
    }
  }

  def getACL(workspaceName: WorkspaceName): Future[PerRequestMessage] = {
    getACLInternal(workspaceName).map { acl => RequestComplete(StatusCodes.OK, acl)}
  }

  def getCatalog(workspaceName: WorkspaceName): Future[PerRequestMessage] = {
    loadWorkspaceId(workspaceName).flatMap { workspaceId =>
      samDAO.getPolicy(SamResourceTypeNames.workspace, workspaceId, SamWorkspacePolicyNames.canCatalog, userInfo).map { members => RequestComplete(StatusCodes.OK, members.memberEmails.map(email => WorkspaceCatalog(email.value, true)))}
    }
  }

  private def loadWorkspaceId(workspaceName: WorkspaceName): Future[String] = {
    dataSource.inTransaction { dataAccess => dataAccess.workspaceQuery.getWorkspaceId(workspaceName) }.map {
      case None => throw new RawlsExceptionWithErrorReport(ErrorReport(StatusCodes.NotFound, "unable to load workspace"))
      case Some(id) => id.toString
    }
  }

  def updateCatalog(workspaceName: WorkspaceName, input: Seq[WorkspaceCatalog]): Future[PerRequestMessage] = {
    for {
      workspaceId <- loadWorkspaceId(workspaceName)
      results <- Future.traverse(input) {
        case WorkspaceCatalog(email, true) =>
          toFutureTry(samDAO.addUserToPolicy(SamResourceTypeNames.workspace, workspaceId, SamWorkspacePolicyNames.canCatalog, email, userInfo)).
            map(_.map(_ => Either.right[String, WorkspaceCatalogResponse](WorkspaceCatalogResponse(email, true))).recover {
              case t: RawlsExceptionWithErrorReport if t.errorReport.statusCode.contains(StatusCodes.BadRequest) => Left(email)
            })

        case WorkspaceCatalog(email, false) =>
          toFutureTry(samDAO.removeUserFromPolicy(SamResourceTypeNames.workspace, workspaceId, SamWorkspacePolicyNames.canCatalog, email, userInfo)).
            map(_.map(_ => Either.right[String, WorkspaceCatalogResponse](WorkspaceCatalogResponse(email, false))).recover {
              case t: RawlsExceptionWithErrorReport if t.errorReport.statusCode.contains(StatusCodes.BadRequest) => Left(email)
            })
      }
    } yield {
      val failures = results.collect {
        case Failure(regrets) => ErrorReport(regrets)
      }
      if (failures.nonEmpty) {
        throw new RawlsExceptionWithErrorReport(ErrorReport("Error setting catalog permissions", failures))
      } else {
        RequestComplete(StatusCodes.OK, WorkspaceCatalogUpdateResponseList(results.collect { case Success(Right(wc)) => wc }, results.collect { case Success(Left(email)) => email }))
      }
    }
  }

  private def getWorkspacePolicies(workspaceName: WorkspaceName): Future[Set[SamPolicyWithNameAndEmail]] = {
    for {
      workspaceId <- loadWorkspaceId(workspaceName)
      policies <- samDAO.listPoliciesForResource(SamResourceTypeNames.workspace, workspaceId, userInfo)
    } yield policies
  }

  def collectMissingUsers(userEmails: Set[String]): Future[Set[String]] = {
    Future.traverse(userEmails) { email =>
      samDAO.getUserIdInfo(email, userInfo).map {
        case SamDAO.NotFound => Option(email)
        case _ => None
      }
    }.map(_.flatten)
  }

  /**
   * updates acls for a workspace
   * @param workspaceName
   * @param aclUpdates changes to make, if an entry already exists it will be changed to the level indicated in this
   *                   Set, use NoAccess to remove an entry, all other preexisting accesses remain unchanged
   * @return
   */
  def updateACL(workspaceName: WorkspaceName, aclUpdates: Set[WorkspaceACLUpdate], inviteUsersNotFound: Boolean): Future[PerRequestMessage] = {
    if (aclUpdates.map(_.email).size < aclUpdates.size) {
      throw new RawlsExceptionWithErrorReport(ErrorReport(StatusCodes.BadRequest, s"Only 1 entry per email allowed."))
    }

    /**
      * convert a set of policy names to the corresponding WorkspaceAclUpdate representation
      * @param userEmail
      * @param samWorkspacePolicyNames
      * @return
      */
    def policiesToAclUpdate(userEmail: String, samWorkspacePolicyNames: Set[SamResourcePolicyName]) = {
      val accessLevel = samWorkspacePolicyNames.flatMap(n => WorkspaceAccessLevels.withPolicyName(n.value)).fold(WorkspaceAccessLevels.NoAccess)(WorkspaceAccessLevels.max)
      val ownerLevel = samWorkspacePolicyNames.contains(SamWorkspacePolicyNames.projectOwner) || samWorkspacePolicyNames.contains(SamWorkspacePolicyNames.owner)
      val canShare = ownerLevel ||
        (samWorkspacePolicyNames.contains(SamWorkspacePolicyNames.reader) && samWorkspacePolicyNames.contains(SamWorkspacePolicyNames.shareReader)) ||
        (samWorkspacePolicyNames.contains(SamWorkspacePolicyNames.writer) && samWorkspacePolicyNames.contains(SamWorkspacePolicyNames.shareWriter))
      val canCompute = ownerLevel || samWorkspacePolicyNames.contains(SamWorkspacePolicyNames.canCompute)
      WorkspaceACLUpdate(userEmail, accessLevel, Option(canShare), Option(canCompute))
    }

    /**
      * convert a WorkspaceAclUpdate to the set of policy names that implement it
      * @param workspaceACLUpdate
      * @return
      */
    def aclUpdateToPolicies(workspaceACLUpdate: WorkspaceACLUpdate)= {
      val sharePolicy = workspaceACLUpdate match {
        case WorkspaceACLUpdate(_, WorkspaceAccessLevels.Read, Some(true), _) => SamWorkspacePolicyNames.shareReader.some
        case WorkspaceACLUpdate(_, WorkspaceAccessLevels.Write, Some(true), _) => SamWorkspacePolicyNames.shareWriter.some
        case _ => None
      }

      // canCompute is only applicable to write access, readers can't have it and owners have it implicitly
      val computePolicy = workspaceACLUpdate.canCompute match {
        case Some(false) => None
        case _ if workspaceACLUpdate.accessLevel == WorkspaceAccessLevels.Write => SamWorkspacePolicyNames.canCompute.some
        case _ => None
      }

      Set(workspaceACLUpdate.accessLevel.toPolicyName.map(SamResourcePolicyName), sharePolicy, computePolicy).flatten
    }

    def normalize(aclUpdates: Set[WorkspaceACLUpdate]) = {
      aclUpdates.map { update =>
        val ownerLevel = update.accessLevel >= WorkspaceAccessLevels.Owner
        val normalizedCanCompute = ownerLevel || update.canCompute.getOrElse(update.accessLevel == WorkspaceAccessLevels.Write)
        update.copy(canShare = Option(ownerLevel || update.canShare.getOrElse(false)), canCompute = Option(normalizedCanCompute)) }
    }

    collectMissingUsers(aclUpdates.map(_.email)).flatMap { userToInvite =>
      if (userToInvite.isEmpty || inviteUsersNotFound) {
        getWorkspacePolicies(workspaceName).flatMap { existingPolicies =>
          // the acl update code does not deal with the can catalog permission, there are separate functions for that.
          // exclude any existing can catalog policies so we don't inadvertently remove them
          val existingPoliciesExcludingCatalog = existingPolicies.filterNot(_.policyName == SamWorkspacePolicyNames.canCatalog)

          // convert all the existing policy memberships into WorkspaceAclUpdate objects
          val existingPoliciesWithMembers = existingPoliciesExcludingCatalog.flatMap(p => p.policy.memberEmails.map(email => email -> p.policyName))
          val existingAcls = existingPoliciesWithMembers.groupBy(_._1).map { case (email, policyNames) =>
            policiesToAclUpdate(email.value, policyNames.map(_._2))
          }.toSet

          // figure out which of the incoming aclUpdates are actually changes by removing all the existingAcls
          val aclChanges = normalize(aclUpdates) -- existingAcls
          validateAclChanges(aclChanges, existingAcls)

          // find users to remove from policies: existing policy members that are not in policies implied by aclChanges
          // note that access level No Access corresponds to 0 desired policies so all existing policies will be removed
          val policyRemovals = aclChanges.flatMap { aclChange =>
            val desiredPolicies = aclUpdateToPolicies(aclChange)
            existingPoliciesWithMembers.collect {
              case (email, policyName) if email.value.equalsIgnoreCase(aclChange.email) && !desiredPolicies.contains(policyName) => (policyName, aclChange.email)
            }
          }

          // find users to add to policies: users that are not existing policy members of policies implied by aclChanges
          val policyAdditions = aclChanges.flatMap { aclChange =>
            val desiredPolicies = aclUpdateToPolicies(aclChange)
            desiredPolicies.collect {
              case policyName if !existingPoliciesWithMembers.exists(x => x._1.value.equalsIgnoreCase(aclChange.email) && x._2 == policyName) => (policyName, aclChange.email)
            }
          }

          // now do all the work: invites, additions, removals, notifications
          for {
            maybeWorkspace <- dataSource.inTransaction { dataAccess => dataAccess.workspaceQuery.findByName(workspaceName) }
            workspace = maybeWorkspace.getOrElse(throw new RawlsException(s"workspace $workspaceName not found"))

            inviteNotifications <- Future.traverse(userToInvite) { invite =>
              samDAO.inviteUser(invite, userInfo).map { _ =>
                Notifications.WorkspaceInvitedNotification(RawlsUserEmail(invite), userInfo.userSubjectId, workspaceName, workspace.bucketName)
              }
            }

            // do additions before removals so users are not left unable to access the workspace in case of errors that
            // lead to incomplete application of these changes, remember: this is not transactional
            _ <- Future.traverse(policyAdditions) { case (policyName, email) =>
                samDAO.addUserToPolicy(SamResourceTypeNames.workspace, workspace.workspaceId, policyName, email, userInfo)
            }

            _ <- Future.traverse(policyRemovals) { case (policyName, email) =>
              samDAO.removeUserFromPolicy(SamResourceTypeNames.workspace, workspace.workspaceId, policyName, email, userInfo)
            }

            _ <- revokeRequesterPaysForLinkedSAs(workspace, policyRemovals, policyAdditions)

            _ <- maybeShareProjectComputePolicy(policyAdditions, workspaceName)

          } yield {
            val (invites, updates) = aclChanges.partition(acl => userToInvite.contains(acl.email))
            sendACLUpdateNotifications(workspaceName, updates) //we can blindly fire off this future because we don't care about the results and it happens async anyway
            notificationDAO.fireAndForgetNotifications(inviteNotifications)
            RequestComplete(StatusCodes.OK, WorkspaceACLUpdateResponseList(updates, invites, Set.empty)) //API_CHANGE: no longer return invitesUpdated because you technically can't do that anymore...
          }
        }
      }
      else Future.successful(RequestComplete(StatusCodes.OK, WorkspaceACLUpdateResponseList(Set.empty, Set.empty, aclUpdates.filter(au => userToInvite.contains(au.email)))))
    }
  }

  /**
    * Revoke any linked SAs for users removed from workspace. This happens during the acl update process. This process
    * can remove a user from one policy and add to another or simply remove a user altogether. Only removals/additions
    * to policies that can spend money count (owner, writer). Removal from applicable policy with a corresponding
    * addition to a different applicable policy should not result in revocation. This is done by first finding all the
    * removals from applicable policies then removing all the additions to applicable policies. Revoke linked SAs for
    * all resulting users.
    *
    * @param workspace
    * @param policyRemovals
    * @param policyAdditions
    * @return
    */
  private def revokeRequesterPaysForLinkedSAs(workspace: Workspace, policyRemovals: Set[(SamResourcePolicyName, String)], policyAdditions: Set[(SamResourcePolicyName, String)]): Future[Unit] = {
    val applicablePolicies = Set(SamWorkspacePolicyNames.owner, SamWorkspacePolicyNames.writer)
    val applicableRemovals = policyRemovals.collect {
      case (policy, email) if applicablePolicies.contains(policy) => RawlsUserEmail(email)
    }
    val applicableAdditions = policyAdditions.collect {
      case (policy, email) if applicablePolicies.contains(policy) => RawlsUserEmail(email)
    }
    Future.traverse(applicableRemovals -- applicableAdditions) { emailToRevoke => requesterPaysSetupService.revokeUserFromWorkspace(emailToRevoke, workspace) }.void
  }

  private def validateAclChanges(aclChanges: Set[WorkspaceACLUpdate], existingAcls: Set[WorkspaceACLUpdate]) = {
    val emailsBeingChanged = aclChanges.map(_.email.toLowerCase)
    if (aclChanges.exists(_.accessLevel == WorkspaceAccessLevels.ProjectOwner) || existingAcls.exists(existingAcl => existingAcl.accessLevel == ProjectOwner && emailsBeingChanged.contains(existingAcl.email.toLowerCase))) {
      throw new RawlsExceptionWithErrorReport(ErrorReport(StatusCodes.BadRequest, "project owner permissions cannot be changed"))
    }
    if (aclChanges.exists(_.email.equalsIgnoreCase(userInfo.userEmail.value))) {
      throw new RawlsExceptionWithErrorReport(ErrorReport(StatusCodes.BadRequest, "you may not change your own permissions"))
    }
    if (aclChanges.exists {
      case WorkspaceACLUpdate(_, WorkspaceAccessLevels.Read, _, Some(true)) => true
      case _ => false
    }) {
      throw new RawlsExceptionWithErrorReport(ErrorReport(StatusCodes.BadRequest, "may not grant readers compute access"))
    }
  }

  // called from test harness
  private[workspace] def maybeShareProjectComputePolicy(policyAdditions: Set[(SamResourcePolicyName, String)], workspaceName: WorkspaceName): Future[Unit] = {
    val newWriterEmails = policyAdditions.collect {
      case (SamWorkspacePolicyNames.canCompute, email)  => email
    }
    Future.traverse(newWriterEmails) { email =>
      samDAO.addUserToPolicy(SamResourceTypeNames.billingProject, workspaceName.namespace, SamBillingProjectPolicyNames.canComputeUser, email, userInfo)
    }.map(_ => ())
  }

  private def sendACLUpdateNotifications(workspaceName: WorkspaceName, usersModified: Set[WorkspaceACLUpdate]): Unit = {
    Future.traverse(usersModified) { accessUpdate =>
      for {
        userIdInfo <- samDAO.getUserIdInfo(accessUpdate.email, userInfo)
      } yield {
        userIdInfo match {
          case SamDAO.User(UserIdInfo(_, _, Some(googleSubjectId))) =>
            if(accessUpdate.accessLevel == WorkspaceAccessLevels.NoAccess)
              notificationDAO.fireAndForgetNotification(Notifications.WorkspaceRemovedNotification(RawlsUserSubjectId(googleSubjectId), NoAccess.toString, workspaceName, userInfo.userSubjectId))
            else
              notificationDAO.fireAndForgetNotification(Notifications.WorkspaceAddedNotification(RawlsUserSubjectId(googleSubjectId), accessUpdate.accessLevel.toString, workspaceName, userInfo.userSubjectId))
          case _ =>
        }
      }
    }
  }

  def sendChangeNotifications(workspaceName: WorkspaceName): Future[PerRequestMessage] = {
    for {
      workspaceContext <- getWorkspaceContextAndPermissions(workspaceName, SamWorkspaceActions.own)

      userIdInfos <- samDAO.listAllResourceMemberIds(SamResourceTypeNames.workspace, workspaceContext.workspaceId, userInfo)

      notificationMessages = userIdInfos.collect {
        case UserIdInfo(_, _, Some(userId)) => Notifications.WorkspaceChangedNotification(RawlsUserSubjectId(userId), workspaceName)
      }
    } yield {
      notificationDAO.fireAndForgetNotifications(notificationMessages)
      RequestComplete(StatusCodes.OK, notificationMessages.size.toString)
    }
  }

  def lockWorkspace(workspaceName: WorkspaceName): Future[PerRequestMessage] = {
    //don't do the sam REST call inside the db transaction.
    getWorkspaceContext(workspaceName) flatMap { workspaceContext =>
      requireAccessIgnoreLockF(workspaceContext, SamWorkspaceActions.own) {
        //if we get here, we passed all the hoops

        dataSource.inTransaction { dataAccess =>
          dataAccess.submissionQuery.list(workspaceContext).flatMap { submissions =>
            if (!submissions.forall(_.status.isTerminated)) {
              DBIO.failed(new RawlsExceptionWithErrorReport(errorReport = ErrorReport(StatusCodes.Conflict, s"There are running submissions in workspace $workspaceName, so it cannot be locked.")))
            } else {
              dataAccess.workspaceQuery.lock(workspaceContext.toWorkspaceName).map(_ => RequestComplete(StatusCodes.NoContent))
            }
          }
        }
      }
    }
  }

  def unlockWorkspace(workspaceName: WorkspaceName): Future[PerRequestMessage] = {
    //don't do the sam REST call inside the db transaction.
    getWorkspaceContext(workspaceName) flatMap { workspaceContext =>
      requireAccessIgnoreLockF(workspaceContext, SamWorkspaceActions.own) {
        //if we get here, we passed all the hoops

        dataSource.inTransaction { dataAccess =>
          dataAccess.workspaceQuery.unlock(workspaceContext.toWorkspaceName).map(_ => RequestComplete(StatusCodes.NoContent))
        }
      }
    }
  }

  /**
   * Applies the sequence of operations in order to the workspace.
   *
   * @param workspace to update
   * @param operations sequence of operations
   * @throws AttributeNotFoundException when removing from a list attribute that does not exist
   * @throws AttributeUpdateOperationException when adding or removing from an attribute that is not a list
   * @return the updated entity
   */
  def applyOperationsToWorkspace(workspace: Workspace, operations: Seq[AttributeUpdateOperation]): Workspace = {
    workspace.copy(attributes = applyAttributeUpdateOperations(workspace, operations))
  }

  //validates the expressions in the method configuration, taking into account optional inputs
  private def validateMethodConfiguration(methodConfiguration: MethodConfiguration, workspaceContext: Workspace): Future[ValidatedMethodConfiguration] = {
    for {
      entityProvider <- getEntityProviderForMethodConfig(workspaceContext, methodConfiguration)
      gatherInputsResult <- gatherMethodConfigInputs(methodConfiguration)
      vmc <- entityProvider.expressionValidator.validateMCExpressions(methodConfiguration, gatherInputsResult)
    } yield vmc
  }

  private def getEntityProviderForMethodConfig(workspaceContext: Workspace, methodConfiguration: MethodConfiguration): Future[EntityProvider] = {
    entityManager.resolveProviderFuture(EntityRequestArguments(workspaceContext, userInfo, methodConfiguration.dataReferenceName, None))
  }

  def getAndValidateMethodConfiguration(workspaceName: WorkspaceName, methodConfigurationNamespace: String, methodConfigurationName: String): Future[PerRequestMessage] = {
    getWorkspaceContextAndPermissions(workspaceName, SamWorkspaceActions.read) flatMap { workspaceContext =>
      for {
        methodConfig <- dataSource.inTransaction { dataAccess =>
          withMethodConfig(workspaceContext, methodConfigurationNamespace, methodConfigurationName, dataAccess) { methodConfig =>
            DBIO.successful(methodConfig)
          }
        }
        vmc <- validateMethodConfiguration(methodConfig, workspaceContext)
      } yield PerRequest.RequestComplete(StatusCodes.OK, vmc)
    }
  }

  def createMethodConfiguration(workspaceName: WorkspaceName, methodConfiguration: MethodConfiguration): Future[ValidatedMethodConfiguration] = {
    withAttributeNamespaceCheck(methodConfiguration) {
      getWorkspaceContextAndPermissions(workspaceName, SamWorkspaceActions.write) flatMap { workspaceContext =>
        dataSource.inTransaction { dataAccess =>
          dataAccess.methodConfigurationQuery.get(workspaceContext, methodConfiguration.namespace, methodConfiguration.name) flatMap {
            case Some(_) => DBIO.failed(new RawlsExceptionWithErrorReport(errorReport = ErrorReport(StatusCodes.Conflict, s"${methodConfiguration.name} already exists in ${workspaceName}")))
            case None => dataAccess.methodConfigurationQuery.create(workspaceContext, methodConfiguration)
          }
        }.flatMap { methodConfig =>
          validateMethodConfiguration(methodConfig, workspaceContext) }
      }
    }
  }

  def deleteMethodConfiguration(workspaceName: WorkspaceName, methodConfigurationNamespace: String, methodConfigurationName: String): Future[PerRequestMessage] =
    getWorkspaceContextAndPermissions(workspaceName, SamWorkspaceActions.write) flatMap { workspaceContext =>
      dataSource.inTransaction { dataAccess =>
        withMethodConfig(workspaceContext, methodConfigurationNamespace, methodConfigurationName, dataAccess) { methodConfig =>
          dataAccess.methodConfigurationQuery.delete(workspaceContext, methodConfigurationNamespace, methodConfigurationName).map(_ => RequestComplete(StatusCodes.NoContent))
        }
      }
    }

  def renameMethodConfiguration(workspaceName: WorkspaceName, methodConfigurationNamespace: String, methodConfigurationName: String, newName: MethodConfigurationName): Future[PerRequestMessage] =
    getWorkspaceContextAndPermissions(workspaceName, SamWorkspaceActions.write) flatMap { workspaceContext =>
      dataSource.inTransaction { dataAccess =>
        //It's terrible that we pass unnecessary junk that we don't read in the payload, but a big refactor of the API is going to have to wait until Some Other Time.
        if(newName.workspaceName != workspaceName) {
          DBIO.failed(new RawlsExceptionWithErrorReport(ErrorReport(StatusCodes.BadRequest, "Workspace name and namespace in payload must match those in the URI")))
        } else {
          withMethodConfig(workspaceContext, methodConfigurationNamespace, methodConfigurationName, dataAccess) { methodConfiguration =>
            //If a different MC exists at the target location, return 409. But it's okay to want to overwrite your own MC.
            dataAccess.methodConfigurationQuery.get(workspaceContext, newName.namespace, newName.name) flatMap {
              case Some(_) if methodConfigurationNamespace != newName.namespace || methodConfigurationName != newName.name =>
                DBIO.failed(new RawlsExceptionWithErrorReport(errorReport =
                  ErrorReport(StatusCodes.Conflict, s"There is already a method configuration at ${methodConfiguration.namespace}/${methodConfiguration.name} in ${workspaceName}.")))
              case Some(_) => DBIO.successful(()) //renaming self to self: no-op
              case None =>
                dataAccess.methodConfigurationQuery.update(workspaceContext, methodConfigurationNamespace, methodConfigurationName, methodConfiguration.copy(name = newName.name, namespace = newName.namespace))
            } map (_ => RequestComplete(StatusCodes.NoContent))
          }
        }
      }
    }

  //Overwrite the method configuration at methodConfiguration[namespace|name] with the new method configuration.
  def overwriteMethodConfiguration(workspaceName: WorkspaceName, methodConfigurationNamespace: String, methodConfigurationName: String, methodConfiguration: MethodConfiguration): Future[ValidatedMethodConfiguration] = {
    withAttributeNamespaceCheck(methodConfiguration) {
      // check permissions
      getWorkspaceContextAndPermissions(workspaceName, SamWorkspaceActions.write) flatMap { workspaceContext =>
        // create transaction
        dataSource.inTransaction { dataAccess =>
          if (methodConfiguration.namespace != methodConfigurationNamespace || methodConfiguration.name != methodConfigurationName) {
            DBIO.failed(new RawlsExceptionWithErrorReport(errorReport = ErrorReport(StatusCodes.BadRequest,
              s"The method configuration name and namespace in the URI should match the method configuration name and namespace in the request body. If you want to move this method configuration, use POST.")))
          } else {
            dataAccess.methodConfigurationQuery.create(workspaceContext, methodConfiguration)
          }
        }.flatMap { methodConfig =>
          validateMethodConfiguration(methodConfig, workspaceContext)
        }
      }
    }
  }

  //Move the method configuration at methodConfiguration[namespace|name] to the location specified in methodConfiguration, _and_ update it.
  //It's like a rename and upsert all rolled into one.
  def updateMethodConfiguration(workspaceName: WorkspaceName, methodConfigurationNamespace: String, methodConfigurationName: String, methodConfiguration: MethodConfiguration): Future[PerRequestMessage] = {
    withAttributeNamespaceCheck(methodConfiguration) {
      // check permissions
      getWorkspaceContextAndPermissions(workspaceName, SamWorkspaceActions.write) flatMap { workspaceContext =>
        // create transaction
        dataSource.inTransaction { dataAccess =>
          withMethodConfig(workspaceContext, methodConfigurationNamespace, methodConfigurationName, dataAccess) { _ =>
              dataAccess.methodConfigurationQuery.get(workspaceContext, methodConfiguration.namespace, methodConfiguration.name) flatMap {
                //If a different MC exists at the target location, return 409. But it's okay to want to overwrite your own MC.
                case Some(_) if methodConfigurationNamespace != methodConfiguration.namespace || methodConfigurationName != methodConfiguration.name =>
                  DBIO.failed(new RawlsExceptionWithErrorReport(errorReport =
                    ErrorReport(StatusCodes.Conflict, s"There is already a method configuration at ${methodConfiguration.namespace}/${methodConfiguration.name} in ${workspaceName}.")))
                case _ =>
                  dataAccess.methodConfigurationQuery.update(workspaceContext, methodConfigurationNamespace, methodConfigurationName, methodConfiguration)
              }
          }
        }.flatMap { updatedMethodConfig =>
          validateMethodConfiguration(updatedMethodConfig, workspaceContext)
        }  map (RequestComplete(StatusCodes.OK, _))
      }
    }
  }

  def getMethodConfiguration(workspaceName: WorkspaceName, methodConfigurationNamespace: String, methodConfigurationName: String): Future[PerRequestMessage] =
    getWorkspaceContextAndPermissions(workspaceName, SamWorkspaceActions.read) flatMap { workspaceContext =>
      dataSource.inTransaction { dataAccess =>
        withMethodConfig(workspaceContext, methodConfigurationNamespace, methodConfigurationName, dataAccess) { methodConfig =>
          DBIO.successful(PerRequest.RequestComplete(StatusCodes.OK, methodConfig))
        }
      }
    }

  def copyMethodConfiguration(mcnp: MethodConfigurationNamePair): Future[ValidatedMethodConfiguration] = {
    // split into two transactions because we need to call out to Google after retrieving the source MC

    val transaction1Result = getWorkspaceContextAndPermissions(mcnp.destination.workspaceName, SamWorkspaceActions.write) flatMap { destContext =>
      getWorkspaceContextAndPermissions(mcnp.source.workspaceName, SamWorkspaceActions.read) flatMap { sourceContext =>
        dataSource.inTransaction { dataAccess =>
          dataAccess.methodConfigurationQuery.get(sourceContext, mcnp.source.namespace, mcnp.source.name) flatMap {
            case None =>
              val err = ErrorReport(StatusCodes.NotFound, s"There is no method configuration named ${mcnp.source.namespace}/${mcnp.source.name} in ${mcnp.source.workspaceName}.")
              DBIO.failed(new RawlsExceptionWithErrorReport(errorReport = err))
            case Some(methodConfig) => DBIO.successful((methodConfig, destContext))
          }
        }
      }
    }

    transaction1Result flatMap { case (methodConfig, destContext) =>
      withAttributeNamespaceCheck(methodConfig) {
        dataSource.inTransaction { dataAccess =>
          saveCopiedMethodConfiguration(methodConfig, mcnp.destination, destContext, dataAccess)
        }.flatMap { methodConfig =>
          validateMethodConfiguration(methodConfig, destContext)
        }
      }
    }
  }

  def copyMethodConfigurationFromMethodRepo(methodRepoQuery: MethodRepoConfigurationImport): Future[ValidatedMethodConfiguration] =
    methodRepoDAO.getMethodConfig(methodRepoQuery.methodRepoNamespace, methodRepoQuery.methodRepoName, methodRepoQuery.methodRepoSnapshotId, userInfo) flatMap {
      case None =>
        val name = s"${methodRepoQuery.methodRepoNamespace}/${methodRepoQuery.methodRepoName}/${methodRepoQuery.methodRepoSnapshotId}"
        val err = ErrorReport(StatusCodes.NotFound, s"There is no method configuration named $name in the repository.")
        Future.failed(new RawlsExceptionWithErrorReport(errorReport = err))
      case Some(agoraEntity) => Future.fromTry(parseAgoraEntity(agoraEntity)) flatMap { targetMethodConfig =>
        withAttributeNamespaceCheck(targetMethodConfig) {
          getWorkspaceContextAndPermissions(methodRepoQuery.destination.workspaceName, SamWorkspaceActions.write) flatMap { destContext =>
            dataSource.inTransaction { dataAccess =>
              saveCopiedMethodConfiguration(targetMethodConfig, methodRepoQuery.destination, destContext, dataAccess)
            }.flatMap { methodConfig =>
              validateMethodConfiguration(methodConfig, destContext)
            }
          }
        }
      }
    }

  private def parseAgoraEntity(agoraEntity: AgoraEntity): Try[MethodConfiguration] = {
    val parsed = Try {
      agoraEntity.payload.map(JsonParser(_).convertTo[AgoraMethodConfiguration])
    } recoverWith {
      case e: Exception =>
        Failure(new RawlsExceptionWithErrorReport(errorReport = ErrorReport(StatusCodes.UnprocessableEntity, "Error parsing Method Repo response message.", ErrorReport(e))))
    }

    parsed flatMap {
      case Some(agoraMC) => Success(convertToMethodConfiguration(agoraMC))
      case None => Failure(new RawlsExceptionWithErrorReport(errorReport = ErrorReport(StatusCodes.UnprocessableEntity, "Method Repo missing configuration payload")))
    }
  }

  private def convertToMethodConfiguration(agoraMethodConfig: AgoraMethodConfiguration): MethodConfiguration = {
    MethodConfiguration(agoraMethodConfig.namespace, agoraMethodConfig.name, Some(agoraMethodConfig.rootEntityType), Some(Map.empty[String, AttributeString]), agoraMethodConfig.inputs, agoraMethodConfig.outputs, agoraMethodConfig.methodRepoMethod)
  }

  def copyMethodConfigurationToMethodRepo(methodRepoQuery: MethodRepoConfigurationExport): Future[PerRequestMessage] = {
    getWorkspaceContextAndPermissions(methodRepoQuery.source.workspaceName, SamWorkspaceActions.read) flatMap { workspaceContext =>
      dataSource.inTransaction { dataAccess =>
        withMethodConfig(workspaceContext, methodRepoQuery.source.namespace, methodRepoQuery.source.name, dataAccess) { methodConfig =>

          DBIO.from(methodRepoDAO.postMethodConfig(
            methodRepoQuery.methodRepoNamespace,
            methodRepoQuery.methodRepoName,
            methodConfig.copy(namespace = methodRepoQuery.methodRepoNamespace, name = methodRepoQuery.methodRepoName),
            userInfo)) map { RequestComplete(StatusCodes.OK, _) }
        }
      }
    }
  }

  private def saveCopiedMethodConfiguration(methodConfig: MethodConfiguration, dest: MethodConfigurationName, destContext: Workspace, dataAccess: DataAccess) = {
    val target = methodConfig.copy(name = dest.name, namespace = dest.namespace)

    dataAccess.methodConfigurationQuery.get(destContext, dest.namespace, dest.name).flatMap {
      case Some(existingMethodConfig) => DBIO.failed(new RawlsExceptionWithErrorReport(errorReport = ErrorReport(StatusCodes.Conflict, s"A method configuration named ${dest.namespace}/${dest.name} already exists in ${dest.workspaceName}")))
      case None => dataAccess.methodConfigurationQuery.create(destContext, target)
    }
  }

  def listAgoraMethodConfigurations(workspaceName: WorkspaceName): Future[PerRequestMessage] =
    getWorkspaceContextAndPermissions(workspaceName, SamWorkspaceActions.read) flatMap { workspaceContext =>
      dataSource.inTransaction { dataAccess =>
        dataAccess.methodConfigurationQuery.listActive(workspaceContext).map { r =>
          RequestComplete(StatusCodes.OK, r.toList.filter(_.methodRepoMethod.repo == Agora))
        }
      }
    }

  def listMethodConfigurations(workspaceName: WorkspaceName): Future[PerRequestMessage] =
    getWorkspaceContextAndPermissions(workspaceName, SamWorkspaceActions.read) flatMap { workspaceContext =>
      dataSource.inTransaction { dataAccess =>
        dataAccess.methodConfigurationQuery.listActive(workspaceContext).map { r =>
          RequestComplete(StatusCodes.OK, r.toList)
        }
      }
    }

  def createMethodConfigurationTemplate(methodRepoMethod: MethodRepoMethod ): Future[PerRequestMessage] = {
    dataSource.inTransaction { _ =>
      withMethod(methodRepoMethod, userInfo) { wdl: WDL =>
        methodConfigResolver.toMethodConfiguration(userInfo, wdl, methodRepoMethod) match {
          case Failure(exception) => DBIO.failed(new RawlsExceptionWithErrorReport(errorReport = ErrorReport(StatusCodes.BadRequest, exception)))
          case Success(methodConfig) => DBIO.successful(RequestComplete(StatusCodes.OK, methodConfig))
        }
      }
    }
  }

  def getMethodInputsOutputs(userInfo: UserInfo, methodRepoMethod: MethodRepoMethod ): Future[PerRequestMessage] = {
    dataSource.inTransaction { _ =>
      withMethod(methodRepoMethod, userInfo) { wdl: WDL =>
        methodConfigResolver.getMethodInputsOutputs(userInfo, wdl) match {
          case Failure(exception) => DBIO.failed(new RawlsExceptionWithErrorReport(errorReport = ErrorReport(StatusCodes.BadRequest, exception)))
          case Success(inputsOutputs) => DBIO.successful(RequestComplete(StatusCodes.OK, inputsOutputs))
        }
      }
    }
  }

  def listSubmissions(workspaceName: WorkspaceName): Future[PerRequestMessage] = {
    val costlessSubmissionsFuture = getWorkspaceContextAndPermissions(workspaceName, SamWorkspaceActions.read) flatMap { workspaceContext =>
      dataSource.inTransaction { dataAccess =>
        dataAccess.submissionQuery.listWithSubmitter(workspaceContext)
      }
    }

    // TODO David An 2018-05-30: temporarily disabling cost calculations for submission list due to potential performance hit
    // val costMapFuture = costlessSubmissionsFuture flatMap { submissions =>
    //   submissionCostService.getWorkflowCosts(submissions.flatMap(_.workflowIds).flatten, workspaceName.namespace)
    // }
    val costMapFuture = Future.successful(Map.empty[String,Float])

    toFutureTry(costMapFuture) flatMap { costMapTry =>
      val costMap: Map[String,Float] = costMapTry match {
        case Failure(ex) =>
          logger.error("Unable to get cost data from BigQuery", ex)
          Map()
        case Success(costs) => costs
      }

      costlessSubmissionsFuture map { costlessSubmissions =>
        val costedSubmissions = costlessSubmissions map { costlessSubmission =>
          // TODO David An 2018-05-30: temporarily disabling cost calculations for submission list due to potential performance hit
          // val summedCost = costlessSubmission.workflowIds.map { workflowIds => workflowIds.flatMap(costMap.get).sum }
          val summedCost = None
          // Clearing workflowIds is a quick fix to prevent SubmissionListResponse from having too much data. Will address in the near future.
          costlessSubmission.copy(cost = summedCost, workflowIds = None)
        }
        RequestComplete(StatusCodes.OK, costedSubmissions)
      }
    }
  }

  def countSubmissions(workspaceName: WorkspaceName): Future[PerRequestMessage] =
    getWorkspaceContextAndPermissions(workspaceName, SamWorkspaceActions.read) flatMap { workspaceContext =>
      dataSource.inTransaction { dataAccess =>
        dataAccess.submissionQuery.countByStatus(workspaceContext).map(RequestComplete(StatusCodes.OK, _))
      }
    }

  def createSubmission(workspaceName: WorkspaceName, submissionRequest: SubmissionRequest): Future[PerRequestMessage] = {
    for {
      (workspaceContext, submissionParameters, workflowFailureMode, header) <- prepareSubmission(workspaceName, submissionRequest)
      submission <- saveSubmission(workspaceContext, submissionRequest, submissionParameters, workflowFailureMode, header)
    } yield {
      RequestComplete(StatusCodes.Created, SubmissionReport(submissionRequest, submission.submissionId, submission.submissionDate, userInfo.userEmail.value, submission.status, header, submissionParameters.filter(_.inputResolutions.forall(_.error.isEmpty))))
    }
  }

  private def prepareSubmission(workspaceName: WorkspaceName, submissionRequest: SubmissionRequest):
  Future[(Workspace, Stream[SubmissionValidationEntityInputs], Option[WorkflowFailureMode], SubmissionValidationHeader)] = {
    for {
      _ <- requireComputePermission(workspaceName)

      // getWorkflowFailureMode early because it does validation and better to error early
      workflowFailureMode <- getWorkflowFailureMode(submissionRequest)

      workspaceContext <- getWorkspaceContextAndPermissions(workspaceName, SamWorkspaceActions.write)
      methodConfigOption <- dataSource.inTransaction { dataAccess =>
        dataAccess.methodConfigurationQuery.get(workspaceContext, submissionRequest.methodConfigurationNamespace, submissionRequest.methodConfigurationName)
      }
      methodConfig = methodConfigOption.getOrElse(
        throw new RawlsExceptionWithErrorReport(errorReport = ErrorReport(StatusCodes.NotFound, s"${submissionRequest.methodConfigurationNamespace}/${submissionRequest.methodConfigurationName} does not exist in ${workspaceContext}"))
      )

      entityProvider <- getEntityProviderForMethodConfig(workspaceContext, methodConfig)

      _ = validateSubmissionRootEntity(submissionRequest, methodConfig)

      gatherInputsResult <- gatherMethodConfigInputs(methodConfig)

      validationResult <- entityProvider.expressionValidator.validateExpressionsForSubmission(methodConfig, gatherInputsResult)

      // calling .get on the Try will throw the validation error
      _ = validationResult.get

      methodConfigInputs = gatherInputsResult.processableInputs.map { methodInput => SubmissionValidationInput(methodInput.workflowInput.getName, methodInput.expression) }
      header = SubmissionValidationHeader(methodConfig.rootEntityType, methodConfigInputs, entityProvider.entityStoreId)

      workspaceExpressionResults <- evaluateWorkspaceExpressions(workspaceContext, gatherInputsResult)
      submissionParameters <- entityProvider.evaluateExpressions(ExpressionEvaluationContext(submissionRequest.entityType, submissionRequest.entityName, submissionRequest.expression, methodConfig.rootEntityType), gatherInputsResult, workspaceExpressionResults)
    } yield {
      (workspaceContext, submissionParameters, workflowFailureMode, header)
    }
  }

  private def evaluateWorkspaceExpressions(workspace: Workspace, gatherInputResults: GatherInputsResult): Future[Map[LookupExpression, Try[Iterable[AttributeValue]]]] = {
    dataSource.inTransaction { dataAccess =>
      ExpressionEvaluator.withNewExpressionEvaluator(dataAccess, None) { expressionEvaluator =>
        val expressionQueries = gatherInputResults.processableInputs.map { input =>
          expressionEvaluator.evalWorkspaceExpressionsOnly(workspace, input.expression)
        }

        // reduce(_ ++ _) collapses the series of maps into a single map
        // duplicate map keys are dropped but that is ok as the values should be duplicate
        DBIO.sequence(expressionQueries.toSeq).map {
          case Seq() => Map.empty[LookupExpression, Try[Iterable[AttributeValue]]]
          case results => results.reduce(_ ++ _)
        }
      }
    }
  }

  private def gatherMethodConfigInputs(methodConfig: MethodConfiguration): Future[MethodConfigResolver.GatherInputsResult] = {
    toFutureTry(methodRepoDAO.getMethod(methodConfig.methodRepoMethod, userInfo)).map {
      case Success(None) => throw new RawlsExceptionWithErrorReport(errorReport = ErrorReport(StatusCodes.NotFound, s"Cannot get ${methodConfig.methodRepoMethod.methodUri} from method repo."))
      case Success(Some(wdl)) => methodConfigResolver.gatherInputs(userInfo, methodConfig, wdl).recoverWith { case regrets =>
        Failure(new RawlsExceptionWithErrorReport(errorReport = ErrorReport(StatusCodes.BadRequest, regrets)))
      }.get
      case Failure(throwable) => throw new RawlsExceptionWithErrorReport(errorReport = ErrorReport(StatusCodes.BadGateway, s"Unable to query the method repo.", methodRepoDAO.toErrorReport(throwable)))
    }
  }

  def saveSubmission(workspaceContext: Workspace, submissionRequest: SubmissionRequest, submissionParameters: Seq[SubmissionValidationEntityInputs], workflowFailureMode: Option[WorkflowFailureMode], header: SubmissionValidationHeader): Future[Submission] = {
    dataSource.inTransaction { dataAccess =>
      val submissionId: UUID = UUID.randomUUID()
      val (successes, failures) = submissionParameters.partition({ entityInputs => entityInputs.inputResolutions.forall(_.error.isEmpty) })
      val workflows = successes map { entityInputs =>
        val workflowEntityOpt = header.entityType.map(_ => AttributeEntityReference(entityType = header.entityType.get, entityName = entityInputs.entityName))
        Workflow(workflowId = None,
          status = WorkflowStatuses.Queued,
          statusLastChangedDate = DateTime.now,
          workflowEntity = workflowEntityOpt,
          inputResolutions = entityInputs.inputResolutions.toSeq
        )
      }

      val workflowFailures = failures map { entityInputs =>
        val workflowEntityOpt = header.entityType.map(_ => AttributeEntityReference(entityType = header.entityType.get, entityName = entityInputs.entityName))
        Workflow(workflowId = None,
          status = WorkflowStatuses.Failed,
          statusLastChangedDate = DateTime.now,
          workflowEntity = workflowEntityOpt,
          inputResolutions = entityInputs.inputResolutions.toSeq,
          messages = (for (entityValue <- entityInputs.inputResolutions if entityValue.error.isDefined) yield AttributeString(entityValue.inputName + " - " + entityValue.error.get)).toSeq
        )
      }

      val submissionEntityOpt = if (header.entityType.isEmpty || submissionRequest.entityName.isEmpty) {
        None
      } else {
        Some(AttributeEntityReference(entityType = submissionRequest.entityType.get, entityName = submissionRequest.entityName.get))
      }

      val submission = Submission(submissionId = submissionId.toString,
        submissionDate = DateTime.now(),
        submitter = WorkbenchEmail(userInfo.userEmail.value),
        methodConfigurationNamespace = submissionRequest.methodConfigurationNamespace,
        methodConfigurationName = submissionRequest.methodConfigurationName,
        submissionEntity = submissionEntityOpt,
        workflows = workflows ++ workflowFailures,
        status = SubmissionStatuses.Submitted,
        useCallCache = submissionRequest.useCallCache,
        deleteIntermediateOutputFiles = submissionRequest.deleteIntermediateOutputFiles,
        useReferenceDisks = submissionRequest.useReferenceDisks,
        workflowFailureMode = workflowFailureMode,
        externalEntityInfo = for {
          entityType <- header.entityType
          dataStoreId <- header.entityStoreId
        } yield ExternalEntityInfo(dataStoreId, entityType)
      )

      // implicitly passed to SubmissionComponent.create
      implicit val subStatusCounter = submissionStatusCounter(workspaceMetricBuilder(workspaceContext.toWorkspaceName))
      implicit val wfStatusCounter = (status: WorkflowStatus) =>
        if (config.trackDetailedSubmissionMetrics) Option(workflowStatusCounter(workspaceSubmissionMetricBuilder(workspaceContext.toWorkspaceName, submissionId))(status))
        else None

      dataAccess.submissionQuery.create(workspaceContext, submission)
    }
  }

  def validateSubmission(workspaceName: WorkspaceName, submissionRequest: SubmissionRequest): Future[PerRequestMessage] = {
    for {
      (_, submissionParameters, _, header) <- prepareSubmission(workspaceName, submissionRequest)
    } yield {
      val (failed, succeeded) = submissionParameters.partition(_.inputResolutions.exists(_.error.isDefined))
      RequestComplete(StatusCodes.OK, SubmissionValidationReport(submissionRequest, header, succeeded, failed))
    }
  }

  def getSubmissionStatus(workspaceName: WorkspaceName, submissionId: String): Future[PerRequestMessage] = {
    val submissionWithoutCostsAndWorkspace = getWorkspaceContextAndPermissions(workspaceName, SamWorkspaceActions.read) flatMap { workspaceContext =>
      dataSource.inTransaction { dataAccess =>
        withSubmission(workspaceContext, submissionId, dataAccess) { submission =>
            DBIO.successful((submission, workspaceContext))
        }
      }
    }

    submissionWithoutCostsAndWorkspace flatMap {
      case (submission, workspace) => {
        val allWorkflowIds: Seq[String] = submission.workflows.flatMap(_.workflowId)
        val submissionDoneDate: Option[DateTime] = WorkspaceService.getTerminalStatusDate(submission, None)
        toFutureTry(submissionCostService.getSubmissionCosts(submissionId, allWorkflowIds, workspace.googleProjectId, submission.submissionDate, submissionDoneDate)) map {
          case Failure(ex) =>
            logger.error(s"Unable to get workflow costs for submission $submissionId", ex)
            RequestComplete((StatusCodes.OK, submission))
          case Success(costMap) =>
            val costedWorkflows = submission.workflows.map { workflow =>
              workflow.workflowId match {
                case Some(wfId) => workflow.copy(cost = costMap.get(wfId))
                case None => workflow
              }
            }
            val costedSubmission = submission.copy(cost = Some(costMap.values.sum), workflows = costedWorkflows)
            RequestComplete((StatusCodes.OK, costedSubmission))
        }
      }
    }
  }

  def abortSubmission(workspaceName: WorkspaceName, submissionId: String): Future[PerRequestMessage] = {
    getWorkspaceContextAndPermissions(workspaceName, SamWorkspaceActions.write) flatMap { workspaceContext =>
      dataSource.inTransaction { dataAccess =>
        abortSubmission(workspaceContext, submissionId, dataAccess)
      }
    }
  }

  private def abortSubmission(workspaceContext: Workspace, submissionId: String, dataAccess: DataAccess): ReadWriteAction[PerRequestMessage] = {
    withSubmissionId(workspaceContext, submissionId, dataAccess) { submissionId =>
      // implicitly passed to SubmissionComponent.updateStatus
      implicit val subStatusCounter = submissionStatusCounter(workspaceMetricBuilder(workspaceContext.toWorkspaceName))
      dataAccess.submissionQuery.updateStatus(submissionId, SubmissionStatuses.Aborting) map { rows =>
        if(rows == 1)
          RequestComplete(StatusCodes.NoContent)
        else
          RequestComplete(ErrorReport(StatusCodes.NotFound, s"Unable to abort submission. Submission ${submissionId} could not be found."))
      }
    }
  }

  /**
   * Munges together the output of Cromwell's /outputs and /logs endpoints, grouping them by task name */
  private def mergeWorkflowOutputs(execOuts: ExecutionServiceOutputs, execLogs: ExecutionServiceLogs, workflowId: String): PerRequestMessage = {
    val outs = execOuts.outputs
    val logs = execLogs.calls getOrElse Map()

    //Cromwell workflow outputs look like workflow_name.task_name.output_name.
    //Under perverse conditions it might just be workflow_name.output_name.
    //Group outputs by everything left of the rightmost dot.
    val outsByTask = outs groupBy { case (k,_) => k.split('.').dropRight(1).mkString(".") }

    val taskMap = (outsByTask.keySet ++ logs.keySet).map( key => key -> TaskOutput( logs.get(key), outsByTask.get(key)) ).toMap
    RequestComplete(StatusCodes.OK, WorkflowOutputs(workflowId, taskMap))
  }

  /**
   * Get the list of outputs for a given workflow in this submission */
  def workflowOutputs(workspaceName: WorkspaceName, submissionId: String, workflowId: String) = {
    getWorkspaceContextAndPermissions(workspaceName, SamWorkspaceActions.read) flatMap { workspaceContext =>
      dataSource.inTransaction { dataAccess =>
        withWorkflowRecord(workspaceName, submissionId, workflowId, dataAccess) { wr =>
          val outputFTs = toFutureTry(executionServiceCluster.outputs(wr, userInfo))
          val logFTs = toFutureTry(executionServiceCluster.logs(wr, userInfo))
          DBIO.from(outputFTs zip logFTs map {
            case (Success(outputs), Success(logs)) =>
              mergeWorkflowOutputs(outputs, logs, workflowId)
            case (Failure(outputsFailure), Success(logs)) =>
              throw new RawlsExceptionWithErrorReport(errorReport = ErrorReport(StatusCodes.BadGateway, s"Unable to get outputs for ${submissionId}.", executionServiceCluster.toErrorReport(outputsFailure)))
            case (Success(outputs), Failure(logsFailure)) =>
              throw new RawlsExceptionWithErrorReport(errorReport = ErrorReport(StatusCodes.BadGateway, s"Unable to get logs for ${submissionId}.", executionServiceCluster.toErrorReport(logsFailure)))
            case (Failure(outputsFailure), Failure(logsFailure)) =>
              throw new RawlsExceptionWithErrorReport(errorReport = ErrorReport(StatusCodes.BadGateway, s"Unable to get outputs and unable to get logs for ${submissionId}.",
                Seq(executionServiceCluster.toErrorReport(outputsFailure),executionServiceCluster.toErrorReport(logsFailure))))
          })
        }
      }
    }
  }

  // retrieve the cost of this Workflow from BigQuery, if available
  def workflowCost(workspaceName: WorkspaceName, submissionId: String, workflowId: String) = {

    // confirm: the user can Read this Workspace, the Submission is in this Workspace,
    // and the Workflow is in the Submission

    val execIdFutOpt = getWorkspaceContextAndPermissions(workspaceName, SamWorkspaceActions.read) flatMap { workspaceContext =>
      dataSource.inTransaction { dataAccess =>
        withSubmissionAndWorkflowExecutionServiceKey(workspaceContext, submissionId, workflowId, dataAccess) { optExecKey =>
          withSubmission(workspaceContext, submissionId, dataAccess) { submission =>
            DBIO.successful((optExecKey, submission, workspaceContext))
          }
        }
      }
    }

    for {
      (optExecId, submission, workspace) <- execIdFutOpt
      // we don't need the Execution Service ID, but we do need to confirm the Workflow is in one for this Submission
      // if we weren't able to do so above
      _ <- executionServiceCluster.findExecService(submissionId, workflowId, userInfo, optExecId)
      submissionDoneDate = WorkspaceService.getTerminalStatusDate(submission, Option(workflowId))
      costs <- submissionCostService.getWorkflowCost(workflowId, workspace.googleProjectId, submission.submissionDate, submissionDoneDate)
    } yield RequestComplete(StatusCodes.OK, WorkflowCost(workflowId, costs.get(workflowId)))
  }

  def workflowMetadata(workspaceName: WorkspaceName, submissionId: String, workflowId: String, metadataParams: MetadataParams): Future[PerRequestMessage] = {

    // two possibilities here:
    //
    // (classic case) if the workflow is a top-level workflow of a submission, it has a row in the DB and an
    // association with a specific execution service shard.  Use the DB to verify the submission association and retrieve
    // the execution service identifier.
    //
    // if it's a subworkflow (or sub-sub-workflow, etc) it's not present in the Rawls DB and we don't know which
    // execution service shard has processed it.  Query all* execution service shards for the workflow to learn its
    // submission association and which shard processed it.
    //
    // * in practice, one shard does everything except for some older workflows on shard 2.  Revisit this if that changes!

    // determine which case this is, and close the DB transaction
    val execIdFutOpt: Future[Option[ExecutionServiceId]] = getWorkspaceContextAndPermissions(workspaceName, SamWorkspaceActions.read) flatMap { workspaceContext =>
      dataSource.inTransaction { dataAccess =>
        withSubmissionAndWorkflowExecutionServiceKey(workspaceContext, submissionId, workflowId, dataAccess) { optExecKey =>
          DBIO.successful(optExecKey)
        }
      }
    }

    // query the execution service(s) for the metadata
    execIdFutOpt flatMap {
      executionServiceCluster.callLevelMetadata(submissionId, workflowId, metadataParams, _, userInfo)
    } map {
      metadata =>
        RequestComplete(StatusCodes.OK, metadata)
    }
  }

  def workflowQueueStatus() = {
    dataSource.inTransaction { dataAccess =>
      dataAccess.workflowQuery.countWorkflowsByQueueStatus.flatMap { statusMap =>
        // determine the current size of the workflow queue
        statusMap.get(WorkflowStatuses.Queued.toString) match {
          case Some(x) if x > 0 =>
            for {
              timeEstimate <- dataAccess.workflowAuditStatusQuery.queueTimeMostRecentSubmittedWorkflow
              workflowsAhead <- dataAccess.workflowQuery.countWorkflowsAheadOfUserInQueue(userInfo)
            } yield {
              RequestComplete(StatusCodes.OK, WorkflowQueueStatusResponse(timeEstimate, workflowsAhead, statusMap))
            }
          case _ => DBIO.successful(RequestComplete(StatusCodes.OK, WorkflowQueueStatusResponse(0, 0, statusMap)))
        }
      }
    }
  }

  def adminWorkflowQueueStatusByUser() = {
    asFCAdmin {
      dataSource.inTransaction ({ dataAccess =>
        for {
          global <- dataAccess.workflowQuery.countWorkflowsByQueueStatus
          perUser <- dataAccess.workflowQuery.countWorkflowsByQueueStatusByUser
        } yield RequestComplete(StatusCodes.OK, WorkflowQueueStatusByUserResponse(global, perUser, maxActiveWorkflowsTotal, maxActiveWorkflowsPerUser))
      }, TransactionIsolation.ReadUncommitted)
    }
  }

  /*
   If the user only has read access, check the bucket using the default pet.
   If the user has a higher level of access, check the bucket using the pet for this workspace's project.

   We use the default pet when possible because the default pet is created in a per-user shell project, i.e. not in
     this workspace's project. This prevents proliferation of service accounts within this workspace's project. For
     FireCloud's common read-only public workspaces, this is an important safeguard; else those common projects
     would constantly hit limits on the number of allowed service accounts.

   If the user has write access, we need to use the pet for this workspace's project in order to get accurate results.
 */
  def checkBucketReadAccess(workspaceName: WorkspaceName) = {
    for {
      (workspace, maxAccessLevel) <- getWorkspaceContextAndPermissions(workspaceName, SamWorkspaceActions.read) flatMap { workspaceContext =>
        dataSource.inTransaction { dataAccess =>
          DBIO.from(getMaximumAccessLevel(workspaceContext.workspaceIdAsUUID.toString)).map { accessLevel =>
            (workspaceContext, accessLevel)
          }
        }
      }

      petKey <- if (maxAccessLevel >= WorkspaceAccessLevels.Write)
        samDAO.getPetServiceAccountKeyForUser(workspace.googleProjectId, userInfo.userEmail)
      else
        samDAO.getDefaultPetServiceAccountKeyForUser(userInfo)

      accessToken <- gcsDAO.getAccessTokenUsingJson(petKey)

      (petEmail, petSubjectId) = petKey.parseJson match {
        case JsObject(fields) => (RawlsUserEmail(fields("client_email").toString), RawlsUserSubjectId(fields("client_id").toString))
        case _ => throw new RawlsException("pet service account key was not a json object")
      }

      resultsForPet <- gcsDAO.diagnosticBucketRead(UserInfo(petEmail, OAuth2BearerToken(accessToken), 60, petSubjectId), workspace.bucketName)
    } yield {
      resultsForPet match {
        case None => RequestComplete(StatusCodes.OK)
        case Some(report) => RequestComplete(report)
      }
    }
  }

  def checkSamActionWithLock(workspaceName: WorkspaceName, samAction: SamResourceAction): Future[PerRequestMessage] = {
    val wsCtxFuture = dataSource.inTransaction { dataAccess =>
      withWorkspaceContext(workspaceName, dataAccess, Some(WorkspaceAttributeSpecs(all = false))) { workspaceContext =>
        DBIO.successful(workspaceContext)
      }
    }

    //don't do the sam REST call inside the db transaction.
    val access: Future[PerRequestMessage] = wsCtxFuture flatMap { workspaceContext =>
      requireAccessF(workspaceContext, samAction) {
        Future.successful(RequestComplete(StatusCodes.NoContent)) //if we get here, we passed all the hoops
      }
    }

    //if we failed for any reason, the user can't do that thing on the workspace
    access.recover { case _ =>
      RequestComplete(StatusCodes.Forbidden) }
  }

  def listAllActiveSubmissions() = {
    dataSource.inTransaction { dataAccess =>
      dataAccess.submissionQuery.listAllActiveSubmissions().map(RequestComplete(StatusCodes.OK, _))
    }
  }

  def adminAbortSubmission(workspaceName: WorkspaceName, submissionId: String) = {
    asFCAdmin {
      dataSource.inTransaction { dataAccess =>
        withWorkspaceContext(workspaceName, dataAccess) { workspaceContext =>
          abortSubmission(workspaceContext, submissionId, dataAccess)
        }
      }
    }
  }

  def listAllWorkspaces() = {
    asFCAdmin {
      dataSource.inTransaction { dataAccess =>
        dataAccess.workspaceQuery.listAll.map(workspaces => RequestComplete(StatusCodes.OK, workspaces.map(w => WorkspaceDetails(w, Set.empty))))
      }
    }
  }

  def listWorkspacesWithAttribute(attributeName: AttributeName, attributeValue: AttributeValue): Future[PerRequestMessage] = {
    for {
      workspaces <- dataSource.inTransaction { dataAccess =>
        dataAccess.workspaceQuery.listWithAttribute(attributeName, attributeValue)
      }
      results <- Future.traverse(workspaces) { workspace =>
        loadResourceAuthDomain(SamResourceTypeNames.workspace, workspace.workspaceId, userInfo).map(WorkspaceDetails(workspace, _))
      }
    } yield {
      RequestComplete(StatusCodes.OK, results)
    }

  }

  def getBucketUsage(workspaceName: WorkspaceName): Future[PerRequestMessage] = {
    //don't do the sam REST call inside the db transaction.
    getWorkspaceContext(workspaceName) flatMap { workspaceContext =>
      requireAccessIgnoreLockF(workspaceContext, SamWorkspaceActions.write) {
        //if we get here, we passed all the hoops, otherwise an exception would have been thrown

        gcsDAO.getBucketUsage(workspaceContext.googleProjectId, workspaceContext.bucketName).map { usage =>
          RequestComplete(BucketUsageResponse(usage))
        }
      }
    }
  }

  def getAccessInstructions(workspaceName: WorkspaceName): Future[PerRequestMessage] = {
    for {
      workspaceId <- loadWorkspaceId(workspaceName)
      authDomains <- samDAO.getResourceAuthDomain(SamResourceTypeNames.workspace, workspaceId, userInfo)
      instructions <- Future.traverse(authDomains) { adGroup =>
        samDAO.getAccessInstructions(WorkbenchGroupName(adGroup), userInfo).map { maybeInstruction =>
          maybeInstruction.map(i => ManagedGroupAccessInstructions(adGroup, i))
        }
      }
    } yield RequestComplete(StatusCodes.OK, instructions.flatten)
  }

  def getGenomicsOperationV2(workflowId: String, operationId: List[String]): Future[PerRequestMessage] = {
    // note that cromiam should only give back metadata if the user is authorized to see it
    cromiamDAO.callLevelMetadata(workflowId, MetadataParams(includeKeys = Set("jobId")), userInfo).flatMap { metadataJson =>
      val operationIds: Iterable[String] = WorkspaceService.extractOperationIdsFromCromwellMetadata(metadataJson)

      val operationIdString = operationId.mkString("/")
      // check that the requested operation id actually exists in the workflow
      if (operationIds.toList.contains(operationIdString)) {
        val genomicsServiceRef = genomicsServiceConstructor(userInfo)
        genomicsServiceRef.GetOperation(operationIdString)
      } else {
        Future.failed(new RawlsExceptionWithErrorReport(ErrorReport(StatusCodes.NotFound, s"operation id ${operationIdString} not found in workflow $workflowId")))
      }
    }
  }

  def enableRequesterPaysForLinkedSAs(workspaceName: WorkspaceName): Future[PerRequestMessage] = {
    for {
      maybeWorkspace <- dataSource.inTransaction { dataAccess => dataAccess.workspaceQuery.findByName(workspaceName) }
      workspace <- maybeWorkspace match {
        case None => Future.failed(new RawlsExceptionWithErrorReport(errorReport = ErrorReport(StatusCodes.NotFound, noSuchWorkspaceMessage(workspaceName))))
        case Some(workspace) => Future.successful(workspace)
      }
      _ <- accessCheck(workspace, SamWorkspaceActions.compute, ignoreLock = false)
      _ <- requesterPaysSetupService.grantRequesterPaysToLinkedSAs(userInfo, workspace)
    } yield {
      RequestComplete(StatusCodes.NoContent)
    }
  }

  def disableRequesterPaysForLinkedSAs(workspaceName: WorkspaceName): Future[PerRequestMessage] = {
    // note that this does not throw an error if the workspace does not exist
    // the user may no longer have access to the workspace so we can't confirm it exists
    // but the user does have the right to remove their linked SAs
    for {
      maybeWorkspace <- dataSource.inTransaction { dataaccess =>
        dataaccess.workspaceQuery.findByName(workspaceName)
      }
      _ <- Future.traverse(maybeWorkspace.toList) { workspace =>
        requesterPaysSetupService.revokeUserFromWorkspace(userInfo.userEmail, workspace)
      }
    } yield {
      RequestComplete(StatusCodes.NoContent)
    }
  }

  // helper methods

  private def createWorkflowCollectionForWorkspace(workspaceId: String, policyMap: Map[SamResourcePolicyName, WorkbenchEmail], parentSpan: Span = null) = {
    for {
      _ <- traceWithParent("createResourceFull",parentSpan)( _ => samDAO.createResourceFull(
              SamResourceTypeNames.workflowCollection,
              workspaceId,
              Map(
                SamWorkflowCollectionPolicyNames.workflowCollectionOwnerPolicyName ->
                  SamPolicy(Set(policyMap(SamWorkspacePolicyNames.projectOwner), policyMap(SamWorkspacePolicyNames.owner)), Set.empty, Set(SamWorkflowCollectionRoles.owner)),
                SamWorkflowCollectionPolicyNames.workflowCollectionWriterPolicyName ->
                  SamPolicy(Set(policyMap(SamWorkspacePolicyNames.canCompute)), Set.empty, Set(SamWorkflowCollectionRoles.writer)),
                SamWorkflowCollectionPolicyNames.workflowCollectionReaderPolicyName ->
                  SamPolicy(Set(policyMap(SamWorkspacePolicyNames.reader), policyMap(SamWorkspacePolicyNames.writer)), Set.empty, Set(SamWorkflowCollectionRoles.reader))
              ),
              Set.empty,
              userInfo,
              None
            ))
    } yield {
    }
  }

  /**
    * Gets a Google Project from the Resource Buffering Service (RBS) and sets it up to be usable by Rawls as the backing
    * Google Project for a Workspace.  The specific entities in the Google Project (like Buckets or compute nodes or
    * whatever) that are used by the Workspace will all get set up later after the Workspace is created in Rawls.  The
    * project should NOT be added to any Service Perimeters yet, that needs to happen AFTER we persist the Workspace
    * record.
    * 1. Claim Project from RBS
    * 2. Update Billing Account information on Google Project
    *
    * @param billingAccount
    * @param span
    * @param workspaceId
    * @return Future[(GoogleProjectId, GoogleProjectNumber)] of the project that we claimed from RBS
    */
  private def setupGoogleProject(billingProject: RawlsBillingProject, billingAccount: RawlsBillingAccountName, span: Span = null, workspaceId: String): Future[(GoogleProjectId, GoogleProjectNumber)] = {
    val projectPoolType = billingProject.servicePerimeter match {
      case Some(_) => ProjectPoolType.ExfiltrationControlled
      case _ => ProjectPoolType.Regular
    }

    for {
      googleProjectId <- traceWithParent("getGoogleProjectFromBuffer", span)(_ => resourceBufferService.getGoogleProjectFromBuffer(projectPoolType, workspaceId))
      _ <- traceWithParent("updateGoogleProjectBillingAccount", span)(_ => gcsDAO.updateGoogleProjectBillingAccount(googleProjectId, Option(billingAccount)))
      googleProjectNumber <- traceWithParent("getProjectNumberFromGoogle", span)(_ => getGoogleProjectNumber(googleProjectId))
    } yield (googleProjectId, googleProjectNumber)
  }

  private def getGoogleProjectNumber(googleProjectId: GoogleProjectId): Future[GoogleProjectNumber] = {
    gcsDAO.getGoogleProject(googleProjectId).map { p => Option(p.getProjectNumber) match {
        case None => throw new RawlsExceptionWithErrorReport(ErrorReport(StatusCodes.BadGateway, s"Failed to retrieve Google Project Number for Google Project ${googleProjectId}"))
        case Some(longProjectNumber) => GoogleProjectNumber(longProjectNumber.toString)
      }
    }
  }

  /**
    * If a ServicePerimeter is specified on the BillingProject, then we should update the list of Google Projects in the
    * Service Perimeter.  All newly created Workspaces (and their newly claimed Google Projects) should already be
    * persisted in the Rawls database prior to calling this method.  If no ServicePerimeter is specified on the Billing
    * Project, do nothing
    *
    * @param billingProject
    * @param span
    * @return Future[Unit]
    */
  private def maybeUpdateGoogleProjectsInPerimeter(billingProject: RawlsBillingProject, span: Span = null): Future[Unit] = {
    billingProject.servicePerimeter match {
      case Some(servicePerimeterName) => overwriteGoogleProjectsInPerimeter(servicePerimeterName)
      case None => Future.successful()
    }
  }

  /**
    * Some Service Perimeters may required that they have some additional non-Terra Google Projects that need to be in
    * the perimeter for some other reason.  These are provided to us by the Service Perimeter stakeholders and we add
    * them to the Rawls Config so that whenever we update the list of projects for a perimeter, these projects are
    * always included.
    *
    * @param servicePerimeterName
    * @return
    */
  private def loadStaticProjectsForPerimeter(servicePerimeterName: ServicePerimeterName): Seq[GoogleProjectNumber] = {
    config.staticProjectsInPerimeters.getOrElse(servicePerimeterName, Seq.empty)
  }

  /**
    * Takes the the name of a Service Perimeter as the only parameter.  Since multiple Billing Projects can specify the
    * same Service Perimeter, we will:
    * 1. Load all the Billing Projects that also use this servicePerimeterName
    * 2. Load all the Workspaces in all of those Billing Projects
    * 3. Collect all of the GoogleProjectNumbers from those Workspaces
    * 4. Post that list to Google to overwrite the Service Perimeter's list of included Google Projects
    * 5. Poll until Google Operation to update the Service Perimeter gets to some terminal state
    * Throw exceptions if any of this goes awry
    *
    * @param servicePerimeterName
    * @return Future[Unit] indicating whether we succeeded to update the Service Perimeter
    */
  private def overwriteGoogleProjectsInPerimeter(servicePerimeterName: ServicePerimeterName): Future[Unit] = {
    collectWorkspacesInPerimeter(servicePerimeterName).map { workspacesInPerimeter =>
      val projectNumbers = workspacesInPerimeter.flatMap(_.googleProjectNumber) ++ loadStaticProjectsForPerimeter(servicePerimeterName)
      val projectNumberStrings = projectNumbers.map(_.value).toSet

      // Make the call to Google to overwrite the project.  Poll and wait for the Google Operation to complete
      gcsDAO.accessContextManagerDAO.overwriteProjectsInServicePerimeter(servicePerimeterName, projectNumberStrings).map { operation =>
        // Keep retrying the pollOperation until the OperationStatus that gets returned is some terminal status
        retryUntilSuccessOrTimeout(failureLogMessage = s"Google Operation to update Service Perimeter: ${servicePerimeterName} was not successful")(5 seconds, 50 seconds) { () =>
          gcsDAO.pollOperation(OperationId(GoogleApiTypes.AccessContextManagerApi, operation.getName)).map {
            case OperationStatus(false, _) => Future.failed(new RawlsException(s"Google Operation to update Service Perimeter ${servicePerimeterName} is still in progress..."))
            // TODO: If the operation to update the Service Perimeter failed, we need to consider the possibility that
            // the list of Projects in the Perimeter may have been wiped or somehow modified in an undesirable way.  If
            // this happened, it would be possible for Projects intended to be in the Perimeter are NOT in that
            // Perimeter anymore, which is a problem.
            case OperationStatus(true, errorMessage) if !errorMessage.isEmpty => Future.successful(throw new RawlsExceptionWithErrorReport(ErrorReport(StatusCodes.InternalServerError, s"Google Operation to update Service Perimeter ${servicePerimeterName} failed with message: ${errorMessage}")))
            case _ => Future.successful()
          }
        }
      }
    }
  }

  /**
    * In its own transaction, look up all of the Workspaces contained in Billing Projects that use the specified
    * ServicePerimeterName
    *
    * @param servicePerimeterName
    * @return
    */
  private def collectWorkspacesInPerimeter(servicePerimeterName: ServicePerimeterName): Future[Seq[Workspace]] = {
    dataSource.inTransaction { dataAccess =>
      dataAccess.workspaceQuery.getWorkspacesInPerimeter(servicePerimeterName)
    }
  }

  /**
    * takes a RawlsBillingProject and checks that Rawls has the appropriate permissions on the underlying Billing
    * Account on Google.  Does NOT check if Terra _User_ has necessary permissions on the Billing Account.  Updates
    * BillingProject to persist latest 'invalidBillingAccount' info.  Returns TRUE if user has right IAM access, else
    * FALSE
    */
  def updateAndGetBillingAccountAccess(billingProject: RawlsBillingProject, parentSpan: Span = null): Future[Boolean] = {
    val billingAccountName: RawlsBillingAccountName = billingProject.billingAccount.getOrElse(throw new RawlsExceptionWithErrorReport(errorReport = ErrorReport(StatusCodes.InternalServerError, s"Billing Project ${billingProject.projectName.value} has no Billing Account associated with it")))
    for {
      hasAccess <- traceWithParent("checkBillingAccountIAM", parentSpan)(_ => gcsDAO.testDMBillingAccountAccess(billingAccountName))
      _ <- maybeUpdateInvalidBillingAccountField(billingProject, !hasAccess, parentSpan)
    } yield hasAccess
  }

  private def maybeUpdateInvalidBillingAccountField(billingProject: RawlsBillingProject, invalidBillingAccount: Boolean, span: Span = null): Future[Seq[Int]] = {
    // Only update the Billing Project record if the invalidBillingAccount field has changed
    if (billingProject.invalidBillingAccount != invalidBillingAccount) {
      val updatedBillingProject = billingProject.copy(invalidBillingAccount = invalidBillingAccount)
      dataSource.inTransaction { dataAccess =>
        traceDBIOWithParent("updateInvalidBillingAccountField", span)(_ => dataAccess.rawlsBillingProjectQuery.updateBillingProjects(Seq(updatedBillingProject)))
      }
    } else {
      Future.successful(Seq[Int]())
    }
  }

  /**
    * Checks that Rawls has the right permissions on the BillingProject's Billing Account, and then passes along the
    * BillingProject to op to be used by code in this context
    *
    * @param billingProjectName
    * @param parentSpan
    * @param op
    * @tparam T
    * @return
    */
  private def withBillingProjectContext[T](billingProjectName: String, parentSpan: Span = null)(op: (RawlsBillingProject) => Future[T]): Future[T] = {
    for {
      maybeBillingProject <- dataSource.inTransaction { dataAccess =>
        traceDBIOWithParent("loadBillingProject", parentSpan)(_ => dataAccess.rawlsBillingProjectQuery.load(RawlsBillingProjectName(billingProjectName)))
      }
      billingProject = maybeBillingProject.getOrElse(throw new RawlsExceptionWithErrorReport(errorReport = ErrorReport(StatusCodes.BadRequest, s"Billing Project ${billingProjectName} does not exist")))
      _ <- updateAndGetBillingAccountAccess(billingProject, parentSpan).map { hasAccess =>
        if (!hasAccess) {
          throw new RawlsExceptionWithErrorReport(errorReport = ErrorReport(StatusCodes.Forbidden, s"Terra does not have required permissions on Billing Account: ${billingProject.billingAccount}.  Please ensure that 'terra-billing@terra.bio' is a member of your Billing Account with the 'Billing Account User' role"))
        }
      }
      result <- op(billingProject)
    } yield result
  }

  // TODO: find and assess all usages. This is written to reside inside a DB transaction, but it makes external REST calls.
  private def withNewWorkspaceContext[T](workspaceRequest: WorkspaceRequest, billingProject: RawlsBillingProject, dataAccess: DataAccess, parentSpan: Span = null)
                                     (op: (Workspace) => ReadWriteAction[T]): ReadWriteAction[T] = {

    def getBucketName(workspaceId: String, secure: Boolean) = s"${config.workspaceBucketNamePrefix}-${if(secure) "secure-" else ""}${workspaceId}"
    def getLabels(authDomain: List[ManagedGroupRef]) = authDomain match {
      case Nil => Map(WorkspaceService.SECURITY_LABEL_KEY -> WorkspaceService.LOW_SECURITY_LABEL)
      case ads => Map(WorkspaceService.SECURITY_LABEL_KEY -> WorkspaceService.HIGH_SECURITY_LABEL) ++ ads.map(ad => gcsDAO.labelSafeString(ad.membersGroupName.value, "ad-") -> "")
    }

    def saveNewWorkspace(workspaceId: String, workspaceRequest: WorkspaceRequest, bucketName: String, projectOwnerPolicyEmail: WorkbenchEmail, googleProjectId: GoogleProjectId, googleProjectNumber: Option[GoogleProjectNumber], currentBillingAccountOnWorkspace: Option[RawlsBillingAccountName], dataAccess: DataAccess, parentSpan: Span = null): ReadWriteAction[(Workspace, Map[SamResourcePolicyName, WorkbenchEmail])] = {
      val currentDate = DateTime.now

      val workspace = Workspace(
        namespace = workspaceRequest.namespace,
        name = workspaceRequest.name,
        workspaceId = workspaceId,
        bucketName = bucketName,
        workflowCollectionName = Some(workspaceId),
        createdDate = currentDate,
        lastModified = currentDate,
        createdBy = userInfo.userEmail.value,
        attributes = workspaceRequest.attributes,
        isLocked = false,
        workspaceVersion = WorkspaceVersions.V2,
        googleProjectId = googleProjectId,
        googleProjectNumber = googleProjectNumber,
        currentBillingAccountOnWorkspace
      )

      traceDBIOWithParent("save", parentSpan)(_ => dataAccess.workspaceQuery.createOrUpdate(workspace)).flatMap { _ =>
        DBIO.from(for {
          resource <- {
            val projectOwnerPolicy = SamWorkspacePolicyNames.projectOwner -> SamPolicy(Set(projectOwnerPolicyEmail), Set.empty, Set(SamWorkspaceRoles.owner, SamWorkspaceRoles.projectOwner))
            val ownerPolicyMembership: Set[WorkbenchEmail] = if (workspaceRequest.noWorkspaceOwner.getOrElse(false)) {
              Set.empty
            } else {
              Set(WorkbenchEmail(userInfo.userEmail.value))
            }
            val ownerPolicy = SamWorkspacePolicyNames.owner -> SamPolicy(ownerPolicyMembership, Set.empty, Set(SamWorkspaceRoles.owner))
            val writerPolicy = SamWorkspacePolicyNames.writer -> SamPolicy(Set.empty, Set.empty, Set(SamWorkspaceRoles.writer))
            val readerPolicy = SamWorkspacePolicyNames.reader -> SamPolicy(Set.empty, Set.empty, Set(SamWorkspaceRoles.reader))
            val shareReaderPolicy = SamWorkspacePolicyNames.shareReader -> SamPolicy(Set.empty, Set.empty, Set(SamWorkspaceRoles.shareReader))
            val shareWriterPolicy = SamWorkspacePolicyNames.shareWriter -> SamPolicy(Set.empty, Set.empty, Set(SamWorkspaceRoles.shareWriter))
            val canComputePolicy = SamWorkspacePolicyNames.canCompute -> SamPolicy(Set.empty, Set.empty, Set(SamWorkspaceRoles.canCompute))
            val canCatalogPolicy = SamWorkspacePolicyNames.canCatalog -> SamPolicy(Set.empty, Set.empty, Set(SamWorkspaceRoles.canCatalog))

            val defaultPolicies = Map(projectOwnerPolicy, ownerPolicy, writerPolicy, readerPolicy, shareReaderPolicy, shareWriterPolicy, canComputePolicy, canCatalogPolicy)

            traceWithParent("createResourceFull (workspace)", parentSpan)(_ => samDAO.createResourceFull(SamResourceTypeNames.workspace, workspaceId, defaultPolicies, workspaceRequest.authorizationDomain.getOrElse(Set.empty).map(_.membersGroupName.value), userInfo, None))
          }

          // policyMap has policyName -> policyEmail
          policyMap: Map[SamResourcePolicyName, WorkbenchEmail] = resource.accessPolicies.map( x => SamResourcePolicyName(x.id.accessPolicyName) -> WorkbenchEmail(x.email)).toMap

          // declare these next two Futures so they start in parallel
          createWorkflowCollectionFuture = traceWithParent("createWorkflowCollectionForWorkspace", parentSpan)( s1 => createWorkflowCollectionForWorkspace(workspaceId, policyMap, s1))

          traversePolicies = traceWithParent("traversePolicies", parentSpan)( s1 =>
            Future.traverse(policyMap) { x =>
              val policyName = x._1
              if (policyName == SamWorkspacePolicyNames.projectOwner && workspaceRequest.authorizationDomain.getOrElse(Set.empty).isEmpty) {
                // when there isn't an auth domain, we will use the billing project admin policy email directly on workspace
                // resources instead of synching an extra group. This helps to keep the number of google groups a user is in below
                // the limit of 2000
                Future.successful(())
              } else if (WorkspaceAccessLevels.withPolicyName(policyName.value).isDefined) {
                // only sync policies that have corresponding WorkspaceAccessLevels to google because only those are
                // granted bucket access (and thus need a google group)
                traceWithParent(s"syncPolicy-${policyName}", s1)( _ => samDAO.syncPolicyToGoogle(SamResourceTypeNames.workspace, workspaceId, policyName))
              } else {
                Future.successful(())
              }
            }
          )

          _ <- createWorkflowCollectionFuture

          _ <- traversePolicies

        } yield (workspace, policyMap))
      }
    }

    traceDBIOWithParent("requireCreateWorkspaceAccess", parentSpan)(s1 => requireCreateWorkspaceAccess(workspaceRequest, dataAccess, s1) {
      traceDBIOWithParent("maybeRequireBillingProjectOwnerAccess", s1) (_ => maybeRequireBillingProjectOwnerAccess(workspaceRequest) {
        traceDBIOWithParent("findByName", s1)(_ => dataAccess.workspaceQuery.findByName(workspaceRequest.toWorkspaceName, Option(WorkspaceAttributeSpecs(all = false, List.empty[AttributeName])))) flatMap {
          case Some(_) => DBIO.failed(new RawlsExceptionWithErrorReport(errorReport = ErrorReport(StatusCodes.Conflict, s"Workspace ${workspaceRequest.namespace}/${workspaceRequest.name} already exists")))
          case None =>
            val workspaceId = UUID.randomUUID.toString
            val bucketName = getBucketName(workspaceId, workspaceRequest.authorizationDomain.exists(_.nonEmpty))
            // We should never get here with a missing or invalid Billing Account, but we still need to get the value out of the
            // Option, so we are being thorough
            val billingAccount = billingProject.billingAccount match {
              case Some(ba) if !billingProject.invalidBillingAccount => ba
              case _ => throw new RawlsExceptionWithErrorReport(ErrorReport(StatusCodes.BadRequest, s"Billing Account is missing or invalid for Billing Project: ${billingProject}"))
            }
            // add the workspace id to the span so we can find and correlate it later with other services
            s1.putAttribute("workspaceId", OpenCensusAttributeValue.stringAttributeValue(workspaceId))

            traceDBIOWithParent("getPolicySyncStatus", s1)(_ => DBIO.from(samDAO.getPolicySyncStatus(SamResourceTypeNames.billingProject, workspaceRequest.namespace, SamBillingProjectPolicyNames.owner, userInfo).map(_.email))).flatMap { projectOwnerPolicyEmail =>
              traceDBIOWithParent("setupGoogleProject", s1)(_ => DBIO.from(setupGoogleProject(billingProject, billingAccount, s1, workspaceId))).flatMap { case (googleProjectId, googleProjectNumber) =>
                traceDBIOWithParent("saveNewWorkspace", s1)(s2 => saveNewWorkspace(workspaceId, workspaceRequest, bucketName, projectOwnerPolicyEmail, googleProjectId, Option(googleProjectNumber), Option(billingAccount), dataAccess, s2).flatMap { case (savedWorkspace, policyMap) =>
                  // After the workspace has been created, create the google-project resource in Sam with the workspace as the resource parent
                  traceDBIOWithParent("createResourceFull (google project)", s1)(_ => DBIO.from(samDAO.createResourceFull(SamResourceTypeNames.googleProject, googleProjectId.value, Map.empty, workspaceRequest.authorizationDomain.getOrElse(Set.empty).map(_.membersGroupName.value), userInfo, Option(SamFullyQualifiedResourceId(workspaceId, SamResourceTypeNames.workspace.value)))))

                  for {
                    //there's potential for another perf improvement here for workspaces with auth domains. if a workspace is in an auth domain, we'll already have
                    //the projectOwnerEmail, so we don't need to get it from sam. in a pinch, we could also store the project owner email in the rawls DB since it
                    //will never change, which would eliminate the call to sam entirely
                    policyEmails <- DBIO.successful(policyMap.map { case (policyName, policyEmail) =>
                      if (policyName == SamWorkspacePolicyNames.projectOwner && workspaceRequest.authorizationDomain.getOrElse(Set.empty).isEmpty) {
                        // when there isn't an auth domain, we will use the billing project admin policy email directly on workspace
                        // resources instead of synching an extra group. This helps to keep the number of google groups a user is in below
                        // the limit of 2000
                        Option(WorkspaceAccessLevels.ProjectOwner -> projectOwnerPolicyEmail)
                      } else {
                        WorkspaceAccessLevels.withPolicyName(policyName.value).map(_ -> policyEmail)
                      }
                    }.flatten.toMap)

                    _ <- traceDBIOWithParent("gcsDAO.setupWorkspace", s2)(s3 => DBIO.from(gcsDAO.setupWorkspace(userInfo, savedWorkspace.googleProjectId, policyEmails, bucketName, getLabels(workspaceRequest.authorizationDomain.getOrElse(Set.empty).toList), s3, workspaceRequest.bucketLocation)))
                    _ = workspaceRequest.bucketLocation.foreach(location => logger.info(s"Internal bucket for workspace `${workspaceRequest.name}` in namespace `${workspaceRequest.namespace}` was created in region `$location`."))
                    response <- traceDBIOWithParent("doOp", s2)(_ => op(savedWorkspace))
                  } yield response
                })
              }
            }
        }
      })
    })
  }

  private def withSubmission[T](workspaceContext: Workspace, submissionId: String, dataAccess: DataAccess)(op: (Submission) => ReadWriteAction[T]): ReadWriteAction[T] = {
    Try {
      UUID.fromString(submissionId)
    } match {
      case Failure(_) =>
        DBIO.failed(new RawlsExceptionWithErrorReport(errorReport = ErrorReport(StatusCodes.NotFound, s"Submission id ${submissionId} is not a valid submission id")))
      case _ =>
        dataAccess.submissionQuery.get(workspaceContext, submissionId) flatMap {
          case None => DBIO.failed(new RawlsExceptionWithErrorReport(errorReport = ErrorReport(StatusCodes.NotFound, s"Submission with id ${submissionId} not found in workspace ${workspaceContext.toWorkspaceName}")))
          case Some(submission) => op(submission)
        }
    }
  }

  // confirm that the Submission is a member of this workspace, but don't unmarshal it from the DB
  private def withSubmissionId[T](workspaceContext: Workspace, submissionId: String, dataAccess: DataAccess)(op: UUID => ReadWriteAction[T]): ReadWriteAction[T] = {
    Try {
      UUID.fromString(submissionId)
    } match {
      case Failure(_) =>
        DBIO.failed(new RawlsExceptionWithErrorReport(errorReport = ErrorReport(StatusCodes.NotFound, s"Submission id ${submissionId} is not a valid submission id")))
      case Success(uuid) =>
        dataAccess.submissionQuery.confirmInWorkspace(workspaceContext.workspaceIdAsUUID, uuid) flatMap {
          case None =>
            val report = ErrorReport(StatusCodes.NotFound, s"Submission with id ${submissionId} not found in workspace ${workspaceContext.toWorkspaceName}")
            DBIO.failed(new RawlsExceptionWithErrorReport(errorReport = report))
          case Some(_) => op(uuid)
        }
    }
  }

  private def withWorkflowRecord(workspaceName: WorkspaceName, submissionId: String, workflowId: String, dataAccess: DataAccess)(op: (WorkflowRecord) => ReadWriteAction[PerRequestMessage]): ReadWriteAction[PerRequestMessage] = {
    dataAccess.workflowQuery.findWorkflowByExternalIdAndSubmissionId(workflowId, UUID.fromString(submissionId)).result flatMap {
      case Seq() => DBIO.failed(new RawlsExceptionWithErrorReport(errorReport = ErrorReport(StatusCodes.NotFound, s"WorkflowRecord with id ${workflowId} not found in submission ${submissionId} in workspace ${workspaceName}")))
      case Seq(one) => op(one)
      case tooMany => DBIO.failed(new RawlsExceptionWithErrorReport(errorReport = ErrorReport(StatusCodes.InternalServerError, s"found multiple WorkflowRecords with id ${workflowId} in submission ${submissionId} in workspace ${workspaceName}")))
    }
  }

  // used as part of the workflow metadata permission check - more detail at workflowMetadata()

  // require submission to be present, but don't require the workflow to reference it
  // if the workflow does reference the submission, return its executionServiceKey

  private def withSubmissionAndWorkflowExecutionServiceKey[T](workspaceContext: Workspace, submissionId: String, workflowId: String, dataAccess: DataAccess)(op: Option[ExecutionServiceId] => ReadWriteAction[T]): ReadWriteAction[T] = {
    withSubmissionId(workspaceContext, submissionId, dataAccess) { _ =>
      dataAccess.workflowQuery.getExecutionServiceIdByExternalId(workflowId, submissionId) flatMap {
        case Some(id) => op(Option(ExecutionServiceId(id)))
        case _ => op(None)
      }
    }
  }


  /** Validates the workflow failure mode in the submission request. */
  private def getWorkflowFailureMode(submissionRequest: SubmissionRequest): Future[Option[WorkflowFailureMode]] = {
    Try(submissionRequest.workflowFailureMode.map(WorkflowFailureModes.withName)) match {
      case Success(failureMode) => Future.successful(failureMode)
      case Failure(NonFatal(e)) => Future.failed(new RawlsExceptionWithErrorReport(errorReport = ErrorReport(StatusCodes.BadRequest, e.getMessage)))
    }
  }

  private def validateSubmissionRootEntity(submissionRequest: SubmissionRequest, methodConfig: MethodConfiguration): Unit = {
    if (submissionRequest.entityName.isDefined != submissionRequest.entityType.isDefined) {
      throw new RawlsExceptionWithErrorReport(errorReport = ErrorReport(StatusCodes.BadRequest, s"You must set both entityType and entityName to run on an entity, or neither (to run with literal or workspace inputs)."))
    }
    if (methodConfig.dataReferenceName.isEmpty && methodConfig.rootEntityType.isDefined != submissionRequest.entityName.isDefined) {
      if (methodConfig.rootEntityType.isDefined) {
        throw new RawlsExceptionWithErrorReport(errorReport = ErrorReport(StatusCodes.BadRequest, s"Your method config defines a root entity but you haven't passed one to the submission."))
      } else {
        //This isn't _strictly_ necessary, since a single submission entity will create one workflow.
        //However, passing in a submission entity + an expression doesn't make sense for two reasons:
        // 1. you'd have to write an expression from your submission entity to an entity of "no entity necessary" type
        // 2. even if you _could_ do this, you'd kick off a bunch of identical workflows.
        //More likely than not, an MC with no root entity + a submission entity = you're doing something wrong. So we'll just say no here.
        throw new RawlsExceptionWithErrorReport(errorReport = ErrorReport(StatusCodes.BadRequest, s"Your method config uses no root entity, but you passed one to the submission."))
      }
    }
    if (methodConfig.dataReferenceName.isDefined && submissionRequest.entityName.isDefined) {
      throw new RawlsExceptionWithErrorReport(errorReport = ErrorReport(StatusCodes.BadRequest, "Your method config defines a data reference and an entity name. Running on a submission on a single entity in a data reference is not yet supported."))
    }
  }
}

class AttributeUpdateOperationException(message: String) extends RawlsException(message)
class AttributeNotFoundException(message: String) extends AttributeUpdateOperationException(message)<|MERGE_RESOLUTION|>--- conflicted
+++ resolved
@@ -644,13 +644,12 @@
     val (libraryAttributeNames, workspaceAttributeNames) = destWorkspaceRequest.attributes.keys.partition(name => name.namespace == AttributeName.libraryNamespace)
     withAttributeNamespaceCheck(workspaceAttributeNames) {
       withLibraryAttributeNamespaceCheck(libraryAttributeNames) {
-<<<<<<< HEAD
         withBillingProjectContext(destWorkspaceRequest.namespace) { destBillingProject =>
           getWorkspaceContextAndPermissions(sourceWorkspaceName, SamWorkspaceActions.read).flatMap { permCtx =>
             // if the source bucket is a regional bucket, retrieve the region as the destination bucket also needs to be created in the same region
             val bucketLocationFuture: Future[Option[String]] = for {
               sourceWorkspaceContext <- getWorkspaceContext(permCtx.toWorkspaceName)
-              bucketLocation <- gcsDAO.getRegionForRegionalBucket(sourceWorkspaceContext.bucketName)
+            bucketLocation <- gcsDAO.getRegionForRegionalBucket(sourceWorkspaceContext.bucketName, Option(GoogleProjectId(destWorkspaceRequest.namespace)))
             } yield bucketLocation
 
             bucketLocationFuture flatMap { bucketLocationOption =>
@@ -674,31 +673,6 @@
                               DBIO.seq(inserts: _*)
                             } andThen {
                             DBIO.successful((sourceWorkspaceContext, destWorkspaceContext))
-=======
-        getWorkspaceContextAndPermissions(sourceWorkspaceName, SamWorkspaceActions.read).flatMap { permCtx =>
-          // if the source bucket is a regional bucket, retrieve the region as the destination bucket also needs to be created in the same region
-          val bucketLocationFuture: Future[Option[String]] = for {
-            sourceWorkspaceContext <- getWorkspaceContext(permCtx.toWorkspaceName)
-            bucketLocation <- gcsDAO.getRegionForRegionalBucket(sourceWorkspaceContext.bucketName, Option(GoogleProjectId(destWorkspaceRequest.namespace)))
-          } yield bucketLocation
-
-          bucketLocationFuture flatMap { bucketLocationOption =>
-            dataSource.inTransaction({ dataAccess =>
-              // get the source workspace again, to avoid race conditions where the workspace was updated outside of this transaction
-              withWorkspaceContext(permCtx.toWorkspaceName, dataAccess) { sourceWorkspaceContext =>
-                DBIO.from(samDAO.getResourceAuthDomain(SamResourceTypeNames.workspace, sourceWorkspaceContext.workspaceId, userInfo)).flatMap { sourceAuthDomains =>
-                  withClonedAuthDomain(sourceAuthDomains.map(n => ManagedGroupRef(RawlsGroupName(n))).toSet, destWorkspaceRequest.authorizationDomain.getOrElse(Set.empty)) { newAuthDomain =>
-                    // add to or replace current attributes, on an individual basis
-                    val newAttrs = sourceWorkspaceContext.attributes ++ destWorkspaceRequest.attributes
-
-                    withNewWorkspaceContext(destWorkspaceRequest.copy(authorizationDomain = Option(newAuthDomain), attributes = newAttrs, bucketLocation = bucketLocationOption), dataAccess) { destWorkspaceContext =>
-                      dataAccess.entityQuery.copyAllEntities(sourceWorkspaceContext, destWorkspaceContext) andThen
-                        dataAccess.methodConfigurationQuery.listActive(sourceWorkspaceContext).flatMap { methodConfigShorts =>
-                          val inserts = methodConfigShorts.map { methodConfigShort =>
-                            dataAccess.methodConfigurationQuery.get(sourceWorkspaceContext, methodConfigShort.namespace, methodConfigShort.name).flatMap { methodConfig =>
-                              dataAccess.methodConfigurationQuery.create(destWorkspaceContext, methodConfig.get)
-                            }
->>>>>>> e0f8b249
                           }
                         }
                       }
