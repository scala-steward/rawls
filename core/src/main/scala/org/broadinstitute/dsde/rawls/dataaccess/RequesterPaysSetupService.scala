package org.broadinstitute.dsde.rawls.dataaccess

import cats.effect.{ContextShift, IO}
import org.broadinstitute.dsde.rawls.model.{RawlsUserEmail, UserInfo, Workspace}
import cats.implicits._

import scala.concurrent.{ExecutionContext, Future}

class RequesterPaysSetupService(dataSource: SlickDataSource, val googleServicesDAO: GoogleServicesDAO, val bondApiDAO: BondApiDAO, val requesterPaysRole: String)(implicit executionContext: ExecutionContext) {
  implicit val contextShift: ContextShift[IO] = IO.contextShift(executionContext)

  def getBondProviderServiceAccountEmails(userInfo: UserInfo): Future[List[BondServiceAccountEmail]] = {
    for {
      bondProviderList <- bondApiDAO.getBondProviders()
      bondResponses <- Future.traverse(bondProviderList) { provider =>
        bondApiDAO.getServiceAccountKey(provider, userInfo)
      }
    } yield {
      bondResponses collect {
        case Some(BondResponseData(email)) => email
      }
    }
  }

  def grantRequesterPaysToLinkedSAs(userInfo: UserInfo, workspace: Workspace): Future[List[BondServiceAccountEmail]] = {
    for {
      emails <- getBondProviderServiceAccountEmails(userInfo)
      _ <- googleServicesDAO.addPolicyBindings(workspace.googleProjectId, Map(requesterPaysRole -> emails.toSet.map{ mail:BondServiceAccountEmail => "serviceAccount:" + mail.client_email}))
      _ <- dataSource.inTransaction { dataAccess => dataAccess.workspaceRequesterPaysQuery.insertAllForUser(workspace.toWorkspaceName, userInfo.userEmail, emails.toSet) }
    } yield {
      emails
    }
  }

  def revokeUserFromWorkspace(userEmail: RawlsUserEmail, workspace: Workspace): Future[Seq[BondServiceAccountEmail]] = {
    for {
      emails <- dataSource.inTransaction { dataAccess => dataAccess.workspaceRequesterPaysQuery.listAllForUser(workspace.toWorkspaceName, userEmail) }
      _ <- revokeEmails(emails.toSet, userEmail, workspace)
    } yield emails
  }

  def revokeAllUsersFromWorkspace(workspace: Workspace): Future[Seq[BondServiceAccountEmail]] = {
    for {
      userEmailsToSAEmail <- dataSource.inTransaction { dataAccess =>
        dataAccess.workspaceRequesterPaysQuery.listAllForWorkspace(workspace.toWorkspaceName)
      }
      _ <- userEmailsToSAEmail.toList.traverse { case (userEmail, saEmails) =>
        IO.fromFuture(IO(revokeEmails(saEmails.toSet, userEmail, workspace)))
      }.unsafeToFuture()
    } yield userEmailsToSAEmail.flatMap(_._2).toSeq
  }

  private def revokeEmails(emails: Set[BondServiceAccountEmail], userEmail: RawlsUserEmail, workspace: Workspace): Future[Unit] = {
    for {
      keepBindings <- dataSource.inTransaction { dataAccess =>
        for {
          _ <- dataAccess.workspaceRequesterPaysQuery.deleteAllForUser(workspace.toWorkspaceName, userEmail)
          keepBindings <- dataAccess.workspaceRequesterPaysQuery.userExistsInWorkspaceNamespace(workspace.namespace, userEmail)
        } yield keepBindings
      }

      // only remove google bindings if there are no workspaces left in the namespace (i.e. project)
      _ <- if (keepBindings) {
        Future.successful(())
      } else {
<<<<<<< HEAD
        googleServicesDAO.removePolicyBindings(workspace.googleProjectId, Map(requesterPaysRole -> emails.map("serviceAccount:" + _)))
=======
        googleServicesDAO.removePolicyBindings(workspace.googleProject, Map(requesterPaysRole -> emails.map("serviceAccount:" + _.client_email)))
>>>>>>> b40514ae
      }
    } yield ()
  }
}<|MERGE_RESOLUTION|>--- conflicted
+++ resolved
@@ -63,11 +63,7 @@
       _ <- if (keepBindings) {
         Future.successful(())
       } else {
-<<<<<<< HEAD
-        googleServicesDAO.removePolicyBindings(workspace.googleProjectId, Map(requesterPaysRole -> emails.map("serviceAccount:" + _)))
-=======
-        googleServicesDAO.removePolicyBindings(workspace.googleProject, Map(requesterPaysRole -> emails.map("serviceAccount:" + _.client_email)))
->>>>>>> b40514ae
+        googleServicesDAO.removePolicyBindings(workspace.googleProjectId, Map(requesterPaysRole -> emails.map("serviceAccount:" + _.client_email)))
       }
     } yield ()
   }
