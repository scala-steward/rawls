--- conflicted
+++ resolved
@@ -4,10 +4,7 @@
 import com.google.cloud.PageImpl
 import com.google.cloud.bigquery._
 import cromwell.client.model.{ToolInputParameter, ValueType}
-<<<<<<< HEAD
-=======
 import org.broadinstitute.dsde.rawls.{RawlsExceptionWithErrorReport, TestExecutionContext}
->>>>>>> ebf88cee
 import org.broadinstitute.dsde.rawls.config.DataRepoEntityProviderConfig
 import org.broadinstitute.dsde.rawls.dataaccess.MockBigQueryServiceFactory
 import org.broadinstitute.dsde.rawls.dataaccess.MockBigQueryServiceFactory._
@@ -16,10 +13,6 @@
 import org.broadinstitute.dsde.rawls.entities.exceptions.{DataEntityException, EntityNotFoundException, EntityTypeNotFoundException}
 import org.broadinstitute.dsde.rawls.jobexec.MethodConfigResolver.{GatherInputsResult, MethodInput}
 import org.broadinstitute.dsde.rawls.model.{AttributeBoolean, AttributeName, AttributeNumber, AttributeString, AttributeValueRawJson, Entity, EntityTypeMetadata, SubmissionValidationEntityInputs, SubmissionValidationValue}
-import org.broadinstitute.dsde.rawls.{RawlsExceptionWithErrorReport, TestExecutionContext}
-
-import scala.concurrent.Await
-import scala.concurrent.duration.Duration
 import org.scalatest.{AsyncFlatSpec, Matchers}
 
 import scala.collection.JavaConverters._
@@ -214,29 +207,11 @@
     }
   }
 
-  val table2Result = {
-    val table2RowCount = 123
-    val schema: Schema = Schema.of(F_STRING, F_INTEGER, F_BOOLEAN, F_TIMESTAMP)
-
-    val stringKeys = List.tabulate(table2RowCount)(i => "Row" + i)
-
-    val results = stringKeys map { stringKey  =>
-      FieldValueList.of(List(
-        FieldValue.of(com.google.cloud.bigquery.FieldValue.Attribute.PRIMITIVE, stringKey),
-        FV_INTEGER, FV_BOOLEAN, FV_TIMESTAMP).asJava,
-        F_STRING, F_INTEGER, F_BOOLEAN, F_TIMESTAMP)
-    }
-
-    val page: PageImpl[FieldValueList] = new PageImpl[FieldValueList](null, null, results.asJava)
-    val tableResult: TableResult = new TableResult(schema, table2RowCount, page)
-    tableResult
-  }
 
   it should "fail if the query results in more rows than are allowed by config" in {
     val smallMaxRowsPerQuery = 100
-    val table2RowCount = 123
-
-    val provider = createTestProvider(bqFactory = MockBigQueryServiceFactory.ioFactory(Right(table2Result)), config = DataRepoEntityProviderConfig(maxInputsPerSubmission, smallMaxRowsPerQuery))
+
+    val provider = createTestProvider(bqFactory = MockBigQueryServiceFactory.ioFactory(Right(table2Result)), config = DataRepoEntityProviderConfig(maxInputsPerSubmission, smallMaxRowsPerQuery)) // default behavior for table2 returns 123 rows
     val expressionEvaluationContext = ExpressionEvaluationContext(None, None, None, Some("table2"))
 
     val gatherInputsResult = GatherInputsResult(Set(
@@ -249,11 +224,10 @@
     }.errorReport.message should be(s"Too many results. Results size ${table2RowCount} cannot exceed ${smallMaxRowsPerQuery}. Expression(s): [this.col2a, this.col2b].")
   }
 
-
   it should "fail if the submission has more inputs than are allowed by config" in {
     val smallMaxInputsPerSubmission = 200
 
-    val provider = createTestProvider(bqFactory = MockBigQueryServiceFactory.ioFactory(Right(table2Result)), config = DataRepoEntityProviderConfig(smallMaxInputsPerSubmission, maxRowsPerQuery))
+    val provider = createTestProvider(bqFactory = MockBigQueryServiceFactory.ioFactory(Right(table2Result)), config = DataRepoEntityProviderConfig(smallMaxInputsPerSubmission, maxRowsPerQuery)) // default behavior for table2 returns 123 rows
     val expressionEvaluationContext = ExpressionEvaluationContext(None, None, None, Some("table2"))
 
     val gatherInputsResult = GatherInputsResult(Set(
@@ -266,39 +240,6 @@
     }.errorReport.message should be(s"Too many results. Snapshot row count * number of entity expressions cannot exceed ${smallMaxInputsPerSubmission}.")
   }
 
-
-  it should "fail if the query results in more rows than are allowed by config" in {
-    val smallMaxRowsPerQuery = 100
-
-    val provider = createTestProvider(bqFactory = MockBigQueryServiceFactory.ioFactory(Right(table2Result)), config = DataRepoEntityProviderConfig(maxInputsPerSubmission, smallMaxRowsPerQuery)) // default behavior for table2 returns 123 rows
-    val expressionEvaluationContext = ExpressionEvaluationContext(None, None, None, Some("table2"))
-
-    val gatherInputsResult = GatherInputsResult(Set(
-      MethodInput(new ToolInputParameter().name("col2a").valueType(new ValueType().typeName(ValueType.TypeNameEnum.INT)), "this.col2a"),
-      MethodInput(new ToolInputParameter().name("col2b").valueType(new ValueType().typeName(ValueType.TypeNameEnum.BOOLEAN)), "this.col2b"),
-    ), Set.empty, Set.empty, Set.empty)
-
-    intercept[RawlsExceptionWithErrorReport] {
-      Await.result(provider.evaluateExpressions(expressionEvaluationContext, gatherInputsResult, Map("workspace.string" -> Success(List(AttributeString("workspaceValue"))))), Duration.Inf)
-    }.errorReport.message should be(s"Too many results. Results size ${table2RowCount} cannot exceed ${smallMaxRowsPerQuery}. Expression(s): [this.col2a, this.col2b].")
-  }
-
-  it should "fail if the submission has more inputs than are allowed by config" in {
-    val smallMaxInputsPerSubmission = 200
-
-    val provider = createTestProvider(bqFactory = MockBigQueryServiceFactory.ioFactory(Right(table2Result)), config = DataRepoEntityProviderConfig(smallMaxInputsPerSubmission, maxRowsPerQuery)) // default behavior for table2 returns 123 rows
-    val expressionEvaluationContext = ExpressionEvaluationContext(None, None, None, Some("table2"))
-
-    val gatherInputsResult = GatherInputsResult(Set(
-      MethodInput(new ToolInputParameter().name("col2a").valueType(new ValueType().typeName(ValueType.TypeNameEnum.INT)), "this.col2a"),
-      MethodInput(new ToolInputParameter().name("col2b").valueType(new ValueType().typeName(ValueType.TypeNameEnum.BOOLEAN)), "this.col2b"),
-    ), Set.empty, Set.empty, Set.empty)
-
-    intercept[RawlsExceptionWithErrorReport] {
-      Await.result(provider.evaluateExpressions(expressionEvaluationContext, gatherInputsResult, Map("workspace.string" -> Success(List(AttributeString("workspaceValue"))))), Duration.Inf)
-    }.errorReport.message should be(s"Too many results. Snapshot row count * number of entity expressions cannot exceed ${smallMaxInputsPerSubmission}.")
-  }
-
 }
 
 
