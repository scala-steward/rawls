package org.broadinstitute.dsde.rawls.user

import java.net.URLEncoder
import java.nio.charset.StandardCharsets.UTF_8

import akka.http.scaladsl.marshallers.sprayjson.SprayJsonSupport._
import akka.http.scaladsl.model.StatusCodes
import akka.http.scaladsl.model.headers.OAuth2BearerToken
import cats.implicits._
import com.google.api.client.auth.oauth2.TokenResponseException
import com.google.api.client.http.HttpResponseException
import com.typesafe.scalalogging.LazyLogging
import org.broadinstitute.dsde.rawls.config.DeploymentManagerConfig
import org.broadinstitute.dsde.rawls.dataaccess._
import org.broadinstitute.dsde.rawls.model.ProjectRoles.ProjectRole
import org.broadinstitute.dsde.rawls.model.UserAuthJsonSupport._
import org.broadinstitute.dsde.rawls.model.UserJsonSupport._
import org.broadinstitute.dsde.rawls.model._
import org.broadinstitute.dsde.rawls.serviceperimeter.ServicePerimeterService
import org.broadinstitute.dsde.rawls.user.UserService._
import org.broadinstitute.dsde.rawls.util.{FutureSupport, RoleSupport, UserWiths}
import org.broadinstitute.dsde.rawls.webservice.PerRequest.{PerRequestMessage, RequestComplete}
import org.broadinstitute.dsde.rawls.{RawlsException, RawlsExceptionWithErrorReport, StringValidationUtils}
import org.broadinstitute.dsde.workbench.model.WorkbenchEmail

import scala.concurrent.{ExecutionContext, Future}
import scala.util.{Failure, Success}

/**
 * Created by dvoet on 10/27/15.
 */
object UserService {
  val allUsersGroupRef = RawlsGroupRef(RawlsGroupName("All_Users"))

  def constructor(dataSource: SlickDataSource, googleServicesDAO: GoogleServicesDAO, notificationDAO: NotificationDAO, samDAO: SamDAO, requesterPaysRole: String, dmConfig: DeploymentManagerConfig, projectTemplate: ProjectTemplate, servicePerimeterService: ServicePerimeterService)(userInfo: UserInfo)(implicit executionContext: ExecutionContext) =
    new UserService(userInfo, dataSource, googleServicesDAO, notificationDAO, samDAO, requesterPaysRole, dmConfig, projectTemplate, servicePerimeterService)

  case class OverwriteGroupMembers(groupRef: RawlsGroupRef, memberList: RawlsGroupMemberList)

  def syncBillingProjectOwnerPolicyToGoogleAndGetEmail(samDAO: SamDAO, projectName: RawlsBillingProjectName)(implicit ec: ExecutionContext): Future[WorkbenchEmail] = {
    samDAO
      .syncPolicyToGoogle(SamResourceTypeNames.billingProject, projectName.value, SamBillingProjectPolicyNames.owner)
      .map(_.keys.headOption.getOrElse(throw new RawlsException("Error getting owner policy email")))
  }

  // this will no longer be used after v1 compute permissions are removed from billing projects (https://broadworkbench.atlassian.net/browse/CA-913)
  def syncBillingProjectComputeUserPolicyToGoogleAndGetEmail(samDAO: SamDAO, projectName: RawlsBillingProjectName)(implicit ec: ExecutionContext): Future[WorkbenchEmail] = {
    samDAO
      .syncPolicyToGoogle(SamResourceTypeNames.billingProject, projectName.value, SamBillingProjectPolicyNames.canComputeUser)
      .map(_.keys.headOption.getOrElse(throw new RawlsException("Error getting can compute user policy email")))
  }

  def getDefaultGoogleProjectPolicies(ownerGroupEmail: WorkbenchEmail, computeUserGroupEmail: WorkbenchEmail, requesterPaysRole: String) = {
    Map(
      "roles/viewer" -> Set(s"group:${ownerGroupEmail.value}"),
      "roles/billing.projectManager" -> Set(s"group:${ownerGroupEmail.value}"),
      requesterPaysRole -> Set(s"group:${ownerGroupEmail.value}", s"group:${computeUserGroupEmail.value}"),
      "roles/bigquery.jobUser" -> Set(s"group:${ownerGroupEmail.value}", s"group:${computeUserGroupEmail.value}")
    )
  }
}

class UserService(protected val userInfo: UserInfo, val dataSource: SlickDataSource, protected val gcsDAO: GoogleServicesDAO, notificationDAO: NotificationDAO, samDAO: SamDAO, requesterPaysRole: String, protected val dmConfig: DeploymentManagerConfig, protected val projectTemplate: ProjectTemplate, servicePerimeterService: ServicePerimeterService)(implicit protected val executionContext: ExecutionContext) extends RoleSupport with FutureSupport with UserWiths with LazyLogging with StringValidationUtils {
  implicit val errorReportSource = ErrorReportSource("rawls")

  import dataSource.dataAccess.driver.api._

<<<<<<< HEAD
  def SetRefreshToken(token: UserRefreshToken) = setRefreshToken(token)
  def GetRefreshTokenDate = getRefreshTokenDate()

  def GetBillingProjectStatus(projectName: RawlsBillingProjectName) = getBillingProjectStatus(projectName)
  def GetBillingProject(projectName: RawlsBillingProjectName) = getBillingProject(projectName)
  def ListBillingProjects = listBillingProjects
  def ListBillingProjectsV2 = listBillingProjectsV2
  def AdminDeleteBillingProject(projectName: RawlsBillingProjectName, ownerInfo: Map[String, String]) = asFCAdmin { adminDeleteBillingProject(projectName, ownerInfo) }
  def AdminRegisterBillingProject(xfer: RawlsBillingProjectTransfer) = asFCAdmin { registerBillingProject(xfer) }
  def AdminUnregisterBillingProject(projectName: RawlsBillingProjectName, ownerInfo: Map[String, String]) = asFCAdmin { unregisterBillingProjectWithOwnerInfo(projectName, ownerInfo) }
  def DeleteBillingProject(projectName: RawlsBillingProjectName) = requireProjectAction(projectName, SamBillingProjectActions.deleteBillingProject) { deleteBillingProject(projectName) }

  def AddUserToBillingProject(projectName: RawlsBillingProjectName, projectAccessUpdate: ProjectAccessUpdate) = requireProjectAction(projectName, SamBillingProjectActions.alterPolicies) { addUserToBillingProject(projectName, projectAccessUpdate) }
  def RemoveUserFromBillingProject(projectName: RawlsBillingProjectName, projectAccessUpdate: ProjectAccessUpdate) = requireProjectAction(projectName, SamBillingProjectActions.alterPolicies) { removeUserFromBillingProject(projectName, projectAccessUpdate) }
  def ListBillingAccounts = listBillingAccounts()

  def UpdateBillingAccount(projectName: RawlsBillingProjectName, updateProjectRequest: UpdateRawlsBillingAccountRequest) = requireProjectAction(projectName, SamBillingProjectActions.updateBillingAccount) { updateBillingAccount(projectName, updateProjectRequest) }
  def DeleteBillingAccount(projectName: RawlsBillingProjectName) = requireProjectAction(projectName, SamBillingProjectActions.updateBillingAccount) { deleteBillingAccount(projectName) }

  def CreateBillingProjectFull(createProjectRequest: CreateRawlsBillingProjectFullRequest) = startBillingProjectCreation(createProjectRequest)
  def CreateBillingProjectFullV2(createProjectRequest: CreateRawlsBillingProjectFullRequest) = createBillingProjectV2(createProjectRequest)
  def GetBillingProjectMembers(projectName: RawlsBillingProjectName) = requireProjectAction(projectName, SamBillingProjectActions.readPolicies) { getBillingProjectMembers(projectName) }

  def AdminDeleteRefreshToken(userRef: RawlsUserRef) = asFCAdmin { deleteRefreshToken(userRef) }

  def IsAdmin(userEmail: RawlsUserEmail) = { isAdmin(userEmail) }
  def IsLibraryCurator(userEmail: RawlsUserEmail) = { isLibraryCurator(userEmail) }
  def AdminAddLibraryCurator(userEmail: RawlsUserEmail) = asFCAdmin { addLibraryCurator(userEmail) }
  def AdminRemoveLibraryCurator(userEmail: RawlsUserEmail) = asFCAdmin { removeLibraryCurator(userEmail) }

  def AddProjectToServicePerimeter(servicePerimeterName: ServicePerimeterName, projectName: RawlsBillingProjectName) = requirePermissionsToAddToServicePerimeter(servicePerimeterName, projectName) { addProjectToServicePerimeter(servicePerimeterName, projectName) }

=======
>>>>>>> ef137587
  def requireProjectAction(projectName: RawlsBillingProjectName, action: SamResourceAction)(op: => Future[PerRequestMessage]): Future[PerRequestMessage] = {
    samDAO.userHasAction(SamResourceTypeNames.billingProject, projectName.value, action, userInfo).flatMap {
      case true => op
      case false => Future.failed(new RawlsExceptionWithErrorReport(errorReport = ErrorReport(StatusCodes.Forbidden, "You must be a project owner.")))
    }
  }

  def requireServicePerimeterAction(servicePerimeterName: ServicePerimeterName, action: SamResourceAction)(op: => Future[PerRequestMessage]): Future[PerRequestMessage] = {
    samDAO.userHasAction(SamResourceTypeNames.servicePerimeter, URLEncoder.encode(servicePerimeterName.value, UTF_8.name), action, userInfo).flatMap {
      case true => op
      case false => Future.failed(new RawlsExceptionWithErrorReport(errorReport = ErrorReport(StatusCodes.NotFound, "Service Perimeter does not exist or you do not have access")))
    }
  }

  def setRefreshToken(userRefreshToken: UserRefreshToken): Future[PerRequestMessage] = {
    gcsDAO.storeToken(userInfo, userRefreshToken.refreshToken).map(_ => RequestComplete(StatusCodes.Created))
  }

  def getRefreshTokenDate(): Future[PerRequestMessage] = {
    gcsDAO.getTokenDate(RawlsUser(userInfo)).map(_ match {
      case None => throw new RawlsExceptionWithErrorReport(errorReport = ErrorReport(StatusCodes.NotFound, s"no refresh token stored for ${userInfo.userEmail}"))
      case Some(date) => RequestComplete(UserRefreshTokenDate(date))
    }).recover {
      case t: TokenResponseException =>
        throw new RawlsExceptionWithErrorReport(ErrorReport(t.getStatusCode, t))
    }
  }

  def isAdmin(userEmail: RawlsUserEmail): Future[PerRequestMessage] = {
    toFutureTry(tryIsFCAdmin(userEmail)) map {
      case Failure(t) => throw new RawlsExceptionWithErrorReport(errorReport = ErrorReport(StatusCodes.InternalServerError, t))
      case Success(b) => b match {
        case true => RequestComplete(StatusCodes.OK)
        case false => RequestComplete(StatusCodes.NotFound)
      }
    }
  }

  def isLibraryCurator(userEmail: RawlsUserEmail): Future[PerRequestMessage] = {
    toFutureTry(gcsDAO.isLibraryCurator(userEmail.value)) map {
      case Failure(t) => throw new RawlsExceptionWithErrorReport(errorReport = ErrorReport(StatusCodes.InternalServerError, t))
      case Success(b) => b match {
        case true => RequestComplete(StatusCodes.OK)
        case false => RequestComplete(StatusCodes.NotFound)
      }
    }
  }

  def adminAddLibraryCurator(userEmail: RawlsUserEmail): Future[PerRequestMessage] = {
    asFCAdmin {
      toFutureTry(gcsDAO.addLibraryCurator(userEmail.value)) map {
        case Failure(t) => throw new RawlsExceptionWithErrorReport(errorReport = ErrorReport(StatusCodes.InternalServerError, t))
        case Success(_) => RequestComplete(StatusCodes.OK)
      }
    }
  }

  def adminRemoveLibraryCurator(userEmail: RawlsUserEmail): Future[PerRequestMessage] = {
    asFCAdmin {
      toFutureTry(gcsDAO.removeLibraryCurator(userEmail.value)) map {
        case Failure(t) => throw new RawlsExceptionWithErrorReport(errorReport = ErrorReport(StatusCodes.InternalServerError, t))
        case Success(_) => RequestComplete(StatusCodes.OK)
      }
    }
  }

  import spray.json.DefaultJsonProtocol._

  def listBillingAccounts(): Future[PerRequestMessage] =
    gcsDAO.listBillingAccounts(userInfo) map(RequestComplete(_))

  def getBillingProjectStatus(projectName: RawlsBillingProjectName): Future[PerRequestMessage] = {
    val statusFuture: Future[Option[RawlsBillingProjectStatus]] = for {
      policies <- samDAO.getPoliciesForType(SamResourceTypeNames.billingProject, userInfo)
      projectDetail <- dataSource.inTransaction { dataAccess => dataAccess.rawlsBillingProjectQuery.load(projectName) }
    } yield {
      policies.find { policy =>
        projectDetail.isDefined &&
        policy.resourceId.equals(projectDetail.get.projectName.value)
      }.flatMap { policy =>
        Some(RawlsBillingProjectStatus(RawlsBillingProjectName(policy.resourceId), projectDetail.get.status))
      }
    }
    statusFuture.map {
      case Some(status) => RequestComplete(StatusCodes.OK, status)
      case _ => RequestComplete(StatusCodes.NotFound)
    }
  }

  def getBillingProject(billingProjectName: RawlsBillingProjectName): Future[PerRequestMessage] = {
    for {
      projectRoles <- samDAO.listUserRolesForResource(SamResourceTypeNames.billingProject, billingProjectName.value, userInfo)
        .map(resourceRoles => samRolesToProjectRoles(resourceRoles))
      maybeBillingProject <- dataSource.inTransaction { dataAccess => dataAccess.rawlsBillingProjectQuery.load(billingProjectName) }
    } yield {
      constructBillingProjectResponseFromOptionalAndRoles(maybeBillingProject, projectRoles)
    }
  }

  private def constructBillingProjectResponseWithUserRoles(projectRoles: Set[ProjectRole], billingProject: RawlsBillingProject): Future[RawlsBillingProjectResponse] = {
    for {
      (workspacesWithCorrectBillingAccount, workspacesWithIncorrectBillingAccount) <- loadAndPartitionWorkspacesByMatchingBillingProjectBillingAccount(billingProject)
    } yield RawlsBillingProjectResponse(
      billingProject.projectName,
      billingProject.billingAccount,
      billingProject.servicePerimeter,
      billingProject.invalidBillingAccount,
      projectRoles,
      workspacesWithCorrectBillingAccount.map(_.toWorkspaceName).toSet,
      workspacesWithIncorrectBillingAccount.map(workspace => WorkspaceBillingAccount(workspace.toWorkspaceName, workspace.currentBillingAccountOnGoogleProject)).toSet)
  }

  // This returns two seqs of Workspace. The first seq is the ones with the correct billing account, the second seq is the ones with incorrect billing accounts
  private def loadAndPartitionWorkspacesByMatchingBillingProjectBillingAccount(billingProject: RawlsBillingProject): Future[(Seq[Workspace], Seq[Workspace])] = {
    dataSource.inTransaction { dataAccess =>
      dataAccess.workspaceQuery.listWithBillingProject(billingProject.projectName).map(workspaces => {
        workspaces.partition(workspace => workspace.currentBillingAccountOnGoogleProject == billingProject.billingAccount)
      })
    }
  }

  def listBillingProjectsV2(): Future[PerRequestMessage] = {
    for {
      samUserResources <- samDAO.listUserResources(SamResourceTypeNames.billingProject, userInfo)
      projectsInDB <- dataSource.inTransaction { dataAccess => dataAccess.rawlsBillingProjectQuery.getBillingProjects(samUserResources.map(resource => RawlsBillingProjectName(resource.resourceId)).toSet) }
    } yield {
      val projectResponses = constructBillingProjectResponses(samUserResources, projectsInDB)
      RequestComplete(projectResponses)
    }
  }

  private def constructBillingProjectResponses(samUserResources: Seq[SamUserResource], billingProjectsInRawlsDB: Seq[RawlsBillingProject]): Future[List[RawlsBillingProjectResponse]] = {
    val projectsByName = billingProjectsInRawlsDB.map(p => p.projectName -> p).toMap
    for {
      billingProjectResponses <- samUserResources.toList.traverse { samUserResource =>
        val allSamRoles = samUserResource.direct.roles ++ samUserResource.inherited.roles
        val projectRoles = samRolesToProjectRoles(allSamRoles)
        projectsByName.get(RawlsBillingProjectName(samUserResource.resourceId))
          .traverse(billingProject => constructBillingProjectResponseWithUserRoles(projectRoles, billingProject))
      }
    } yield {
      billingProjectResponses.flatten.sortBy(value => value.projectName.value)
    }
  }

  def listBillingProjects(): Future[PerRequestMessage] = {
    val membershipsFuture = for {
      resourceIdsWithPolicyNames <- samDAO.getPoliciesForType(SamResourceTypeNames.billingProject, userInfo)
      projectDetailsByName <- dataSource.inTransaction { dataAccess => dataAccess.rawlsBillingProjectQuery.getBillingProjectDetails(resourceIdsWithPolicyNames.map(idWithPolicyName => RawlsBillingProjectName(idWithPolicyName.resourceId))) }
    } yield {
      projectPoliciesToRoles(resourceIdsWithPolicyNames).flatMap { case (resourceId, role) =>
        projectDetailsByName.get(resourceId).map { case (projectStatus, message) =>
          RawlsBillingProjectMembership(RawlsBillingProjectName(resourceId), role, projectStatus, message)
        }
      }.toList.sortBy(_.projectName.value)
    }

    membershipsFuture.map(RequestComplete(_))
  }

  private def samRolesToProjectRoles(samRoles: Set[SamResourceRole]): Set[ProjectRole] = {
    samRoles.collect {
      case SamResourceRole(SamBillingProjectRoles.owner.value) => ProjectRoles.Owner
      case SamResourceRole(SamBillingProjectRoles.workspaceCreator.value) => ProjectRoles.User
    }
  }

  private def projectPoliciesToRoles(resourceIdsWithPolicyNames: Set[SamResourceIdWithPolicyName]) = {
    resourceIdsWithPolicyNames.collect {
      case SamResourceIdWithPolicyName(resourceId, SamBillingProjectPolicyNames.owner, _, _, _) => (resourceId, ProjectRoles.Owner)
      case SamResourceIdWithPolicyName(resourceId, SamBillingProjectPolicyNames.workspaceCreator, _, _, _) => (resourceId, ProjectRoles.User)
    }
  }

  def getBillingProjectMembers(projectName: RawlsBillingProjectName): Future[PerRequestMessage] = {
    requireProjectAction(projectName, SamBillingProjectActions.readPolicies) {
      samDAO.listPoliciesForResource(SamResourceTypeNames.billingProject, projectName.value, userInfo).map { policies =>
        for {
          (role, policy) <- policies.collect {
            case SamPolicyWithNameAndEmail(SamBillingProjectPolicyNames.owner, policy, _) => (ProjectRoles.Owner, policy)
            case SamPolicyWithNameAndEmail(SamBillingProjectPolicyNames.workspaceCreator, policy, _) => (ProjectRoles.User, policy)
          }
          email <- policy.memberEmails
        } yield RawlsBillingProjectMember(RawlsUserEmail(email.value), role)
      }.map(RequestComplete(_))
    }
  }

  /**
   * Unregisters a billing project with OwnerInfo provided in the request body.
   *
   * @param projectName The project name to be unregistered.
   * @param ownerInfo A map parsed from request body contains the project's owner info.
   * */
  def adminUnregisterBillingProjectWithOwnerInfo(projectName: RawlsBillingProjectName, ownerInfo: Map[String, String]): Future[PerRequestMessage] = {
    asFCAdmin {
      val ownerUserInfo = UserInfo(RawlsUserEmail(ownerInfo("newOwnerEmail")), OAuth2BearerToken(ownerInfo("newOwnerToken")), 3600, RawlsUserSubjectId("0"))
      for {
        _ <- samDAO.deleteResource(SamResourceTypeNames.googleProject, projectName.value, ownerUserInfo)
        result <- unregisterBillingProjectWithUserInfo(projectName, ownerUserInfo)
      } yield result
    }
  }

  /**
   * Unregisters a billing project with UserInfo provided in parameter
   *
   * @param projectName The project name to be unregistered.
   * @param ownerUserInfo The project's owner user info with {@code UserInfo} format.
   * */
  def unregisterBillingProjectWithUserInfo(projectName: RawlsBillingProjectName, ownerUserInfo: UserInfo): Future[PerRequestMessage] = {
    for {
      _ <- samDAO.deleteResource(SamResourceTypeNames.billingProject, projectName.value, ownerUserInfo)
      _ <- dataSource.inTransaction { dataAccess =>
        dataAccess.rawlsBillingProjectQuery.delete(projectName)
      }
    } yield {
      RequestComplete(StatusCodes.NoContent)
    }
  }

  private def deletePetsInProject(projectName: GoogleProjectId, userInfo: UserInfo): Future[Unit] = {
    for {
      projectUsers <- samDAO.listAllResourceMemberIds(SamResourceTypeNames.billingProject, projectName.value, userInfo)
      _ <- projectUsers.toList.traverse(destroyPet(_, projectName))
    } yield ()
  }

  private def destroyPet(userIdInfo: UserIdInfo, projectName: GoogleProjectId): Future[Unit] = {
    for {
      petSAJson <- samDAO.getPetServiceAccountKeyForUser(projectName, RawlsUserEmail(userIdInfo.userEmail))
      petUserInfo <- gcsDAO.getUserInfoUsingJson(petSAJson)
      _ <- samDAO.deleteUserPetServiceAccount(projectName, petUserInfo)
    } yield ()
  }

  def adminDeleteBillingProject(projectName: RawlsBillingProjectName, ownerInfo: Map[String, String]): Future[PerRequestMessage] = {
    asFCAdmin {
      val ownerUserInfo = UserInfo(RawlsUserEmail(ownerInfo("newOwnerEmail")), OAuth2BearerToken(ownerInfo("newOwnerToken")), 3600, RawlsUserSubjectId("0"))
      for {
        _ <- deleteGoogleProjectIfChild(projectName, ownerUserInfo)
        _ <- unregisterBillingProjectWithUserInfo(projectName, ownerUserInfo)
      } yield RequestComplete(StatusCodes.NoContent)
    }
  }

  def deleteBillingProject(projectName: RawlsBillingProjectName): Future[PerRequestMessage] = {
    requireProjectAction(projectName, SamBillingProjectActions.deleteBillingProject) {
      for {
        _ <- validateNoWorkspaces(projectName)
        _ <- deleteGoogleProjectIfChild(projectName, userInfo)
        _ <- unregisterBillingProjectWithUserInfo(projectName, userInfo)
      } yield RequestComplete(StatusCodes.NoContent)
    }
  }

  private def validateNoWorkspaces(projectName: RawlsBillingProjectName): Future[Unit] = {
    for {
      workspaceCount <- dataSource.inTransaction { dataAccess =>
        dataAccess.workspaceQuery.countByNamespace(projectName)
      }
      _ <- if (workspaceCount > 0) {
        Future.failed(new RawlsExceptionWithErrorReport(errorReport = ErrorReport(StatusCodes.BadRequest, "Project cannot be deleted because it contains workspaces.")))
      } else {
        Future.successful(())
      }
    } yield ()
  }

  // TODO - once workspace migration is complete and there are no more v1 workspaces or v1 billing projects, we can remove this https://broadworkbench.atlassian.net/browse/CA-1118
  private def deleteGoogleProjectIfChild(projectName: RawlsBillingProjectName, userInfoForSam: UserInfo) = {
    samDAO.listResourceChildren(SamResourceTypeNames.billingProject, projectName.value, userInfoForSam).flatMap { projectChildren =>
      if (projectChildren.contains(SamFullyQualifiedResourceId(projectName.value, SamResourceTypeNames.googleProject.value))) {
        for {
          _ <- deletePetsInProject(GoogleProjectId(projectName.value), userInfoForSam)
          _ <- gcsDAO.deleteV1Project(GoogleProjectId(projectName.value))
          _ <- samDAO.deleteResource(SamResourceTypeNames.googleProject, projectName.value, userInfoForSam)
        } yield ()
      } else {
        Future.successful(())
      }
    }
  }

  //very sad: have to pass the new owner's token in the POST body (oh no!)
  //we could instead exploit the fact that Sam will let you create pets in projects you're not in (!!!),
  //but that seems extremely shady
<<<<<<< HEAD
  def registerBillingProject(xfer: RawlsBillingProjectTransfer): Future[PerRequestMessage] = {
    val billingProjectName = RawlsBillingProjectName(xfer.project)
    val project = RawlsBillingProject(billingProjectName, CreationStatuses.Ready, None, None)
    val ownerUserInfo = UserInfo(RawlsUserEmail(xfer.newOwnerEmail), OAuth2BearerToken(xfer.newOwnerToken), 3600, RawlsUserSubjectId("0"))


    (for {
      _ <- dataSource.inTransaction { dataAccess => dataAccess.rawlsBillingProjectQuery.create(project) }

      _ <- samDAO.createResource(SamResourceTypeNames.billingProject, billingProjectName.value, ownerUserInfo)
      _ <- samDAO.createResourceFull(SamResourceTypeNames.googleProject, project.projectName.value, Map.empty, Set.empty, ownerUserInfo, Option(SamFullyQualifiedResourceId(project.projectName.value, SamResourceTypeNames.billingProject.value)))
      _ <- samDAO.overwritePolicy(SamResourceTypeNames.billingProject, billingProjectName.value, SamBillingProjectPolicyNames.workspaceCreator, SamPolicy(Set.empty, Set.empty, Set(SamBillingProjectRoles.workspaceCreator)), ownerUserInfo)
      _ <- samDAO.overwritePolicy(SamResourceTypeNames.billingProject, billingProjectName.value, SamBillingProjectPolicyNames.canComputeUser, SamPolicy(Set.empty, Set.empty, Set(SamBillingProjectRoles.batchComputeUser, SamBillingProjectRoles.notebookUser)), ownerUserInfo)
      ownerGroupEmail <- syncBillingProjectOwnerPolicyToGoogleAndGetEmail(samDAO, project.projectName)
      computeUserGroupEmail <- syncBillingProjectComputeUserPolicyToGoogleAndGetEmail(samDAO, project.projectName)

      policiesToAdd = getDefaultGoogleProjectPolicies(ownerGroupEmail, computeUserGroupEmail, requesterPaysRole)

      _ <- gcsDAO.addPolicyBindings(project.googleProjectId, policiesToAdd)
      _ <- gcsDAO.grantReadAccess(xfer.bucket, Set(ownerGroupEmail, computeUserGroupEmail))
    } yield {
      RequestComplete(StatusCodes.Created)
    }).recoverWith {
      case t: Throwable =>
        // attempt cleanup then rethrow
        for {
          _ <- samDAO.deleteResource(SamResourceTypeNames.googleProject, project.projectName.value, ownerUserInfo).recover {
            case x => logger.debug(s"failure deleting google project ${project.projectName.value} from sam during error recovery cleanup.", x)
          }
          _ <- samDAO.deleteResource(SamResourceTypeNames.billingProject, project.projectName.value, ownerUserInfo).recover {
            case x => logger.debug(s"failure deleting billing project ${project.projectName.value} from sam during error recovery cleanup.", x)
          }
          _ <- dataSource.inTransaction { dataAccess => dataAccess.rawlsBillingProjectQuery.delete(project.projectName) }.recover {
            case x => logger.debug(s"failure deleting billing project ${project.projectName.value} from rawls db during error recovery cleanup.", x)
          }
        } yield throw t
=======
  def adminRegisterBillingProject(xfer: RawlsBillingProjectTransfer): Future[PerRequestMessage] = {
    asFCAdmin {
      val billingProjectName = RawlsBillingProjectName(xfer.project)
      val project = RawlsBillingProject(billingProjectName, CreationStatuses.Ready, None, None)
      val ownerUserInfo = UserInfo(RawlsUserEmail(xfer.newOwnerEmail), OAuth2BearerToken(xfer.newOwnerToken), 3600, RawlsUserSubjectId("0"))


      (for {
        _ <- dataSource.inTransaction { dataAccess => dataAccess.rawlsBillingProjectQuery.create(project) }

        _ <- samDAO.createResource(SamResourceTypeNames.billingProject, billingProjectName.value, ownerUserInfo)
        _ <- samDAO.createResourceFull(SamResourceTypeNames.googleProject, project.projectName.value, Map.empty, Set.empty, ownerUserInfo, Option(SamFullyQualifiedResourceId(project.projectName.value, SamResourceTypeNames.billingProject.value)))
        _ <- samDAO.overwritePolicy(SamResourceTypeNames.billingProject, billingProjectName.value, SamBillingProjectPolicyNames.workspaceCreator, SamPolicy(Set.empty, Set.empty, Set(SamProjectRoles.workspaceCreator)), ownerUserInfo)
        _ <- samDAO.overwritePolicy(SamResourceTypeNames.billingProject, billingProjectName.value, SamBillingProjectPolicyNames.canComputeUser, SamPolicy(Set.empty, Set.empty, Set(SamProjectRoles.batchComputeUser, SamProjectRoles.notebookUser)), ownerUserInfo)
        ownerGroupEmail <- getGoogleProjectOwnerGroupEmail(samDAO, project.projectName)
        computeUserGroupEmail <- getComputeUserGroupEmail(samDAO, project.projectName)

        policiesToAdd = getDefaultGoogleProjectPolicies(ownerGroupEmail, computeUserGroupEmail, requesterPaysRole)

        _ <- gcsDAO.addPolicyBindings(project.googleProjectId, policiesToAdd)
        _ <- gcsDAO.grantReadAccess(xfer.bucket, Set(ownerGroupEmail, computeUserGroupEmail))
      } yield {
        RequestComplete(StatusCodes.Created)
      }).recoverWith {
        case t: Throwable =>
          // attempt cleanup then rethrow
          for {
            _ <- samDAO.deleteResource(SamResourceTypeNames.googleProject, project.projectName.value, ownerUserInfo).recover {
              case x => logger.debug(s"failure deleting google project ${project.projectName.value} from sam during error recovery cleanup.", x)
            }
            _ <- samDAO.deleteResource(SamResourceTypeNames.billingProject, project.projectName.value, ownerUserInfo).recover {
              case x => logger.debug(s"failure deleting billing project ${project.projectName.value} from sam during error recovery cleanup.", x)
            }
            _ <- dataSource.inTransaction { dataAccess => dataAccess.rawlsBillingProjectQuery.delete(project.projectName) }.recover {
              case x => logger.debug(s"failure deleting billing project ${project.projectName.value} from rawls db during error recovery cleanup.", x)
            }
          } yield throw t
      }
>>>>>>> ef137587
    }
  }

  def addUserToBillingProject(projectName: RawlsBillingProjectName, projectAccessUpdate: ProjectAccessUpdate): Future[PerRequestMessage] = {
    requireProjectAction(projectName, SamBillingProjectActions.alterPolicies) {
      val policies = projectAccessUpdate.role match {
        case ProjectRoles.Owner => Seq(SamBillingProjectPolicyNames.owner)
        case ProjectRoles.User => Seq(SamBillingProjectPolicyNames.workspaceCreator, SamBillingProjectPolicyNames.canComputeUser)
      }

      for {
        _ <- Future.traverse(policies) { policy =>
          samDAO.addUserToPolicy(SamResourceTypeNames.billingProject, projectName.value, policy, projectAccessUpdate.email, userInfo)
        }
      } yield {
        RequestComplete(StatusCodes.OK)
      }
    }
  }

  def removeUserFromBillingProject(projectName: RawlsBillingProjectName, projectAccessUpdate: ProjectAccessUpdate): Future[PerRequestMessage] = {
    requireProjectAction(projectName, SamBillingProjectActions.alterPolicies) {
      val policy = projectAccessUpdate.role match {
        case ProjectRoles.Owner => SamBillingProjectPolicyNames.owner
        case ProjectRoles.User => SamBillingProjectPolicyNames.workspaceCreator
      }

      for {
        _ <- samDAO.removeUserFromPolicy(SamResourceTypeNames.billingProject, projectName.value, policy, projectAccessUpdate.email, userInfo).recover {
          case e: RawlsExceptionWithErrorReport if e.errorReport.statusCode.contains(StatusCodes.BadRequest) => throw new RawlsExceptionWithErrorReport(e.errorReport.copy(statusCode = Some(StatusCodes.NotFound)))
        }
      } yield {
        RequestComplete(StatusCodes.OK)
      }
    }
  }

  def adminDeleteRefreshToken(rawlsUserRef: RawlsUserRef): Future[PerRequestMessage] = {
    asFCAdmin {
      deleteRefreshTokenInternal(rawlsUserRef).map(_ => RequestComplete(StatusCodes.OK))
    }
  }

  def startBillingProjectCreation(createProjectRequest: CreateRawlsBillingProjectFullRequest): Future[PerRequestMessage] = {
    for {
      _ <- validateCreateProjectRequest(createProjectRequest)
      _ <- checkServicePerimeterAccess(createProjectRequest.servicePerimeter)
      billingAccount <- checkBillingAccountAccess(createProjectRequest.billingAccount)
      result <- internalStartBillingProjectCreation(createProjectRequest, billingAccount)
    } yield result
  }

  def updateBillingAccount(projectName: RawlsBillingProjectName, updateAccountRequest: UpdateRawlsBillingAccountRequest): Future[PerRequestMessage] = {
    for {
      hasAccess <- gcsDAO.testBillingAccountAccess(updateAccountRequest.billingAccount, userInfo)
      _ = if (!hasAccess) {
        throw new RawlsExceptionWithErrorReport(ErrorReport(StatusCodes.BadRequest, "Billing account does not exist, user does not have access, or Terra does not have access"))
      }
      result <- updateBillingAccountInternal(projectName, Option(updateAccountRequest.billingAccount))
    } yield result
  }

  def deleteBillingAccount(projectName: RawlsBillingProjectName): Future[PerRequestMessage] = {
    for {
      result <- updateBillingAccountInternal(projectName, None)
    } yield result
  }

  def createBillingProjectV2(createProjectRequest: CreateRawlsBillingProjectFullRequest): Future[PerRequestMessage] = {
    for {
      _ <- validateCreateProjectRequest(createProjectRequest)
      _ <- checkServicePerimeterAccess(createProjectRequest.servicePerimeter)
      hasAccess <- gcsDAO.testBillingAccountAccess(createProjectRequest.billingAccount, userInfo)
      _ = if (!hasAccess) {
        throw new RawlsExceptionWithErrorReport(ErrorReport(StatusCodes.BadRequest, "Billing account does not exist, user does not have access, or Terra does not have access"))
      }
      result <- createBillingProjectInternal(createProjectRequest)
    } yield result
  }

  private def validateCreateProjectRequest(createProjectRequest: CreateRawlsBillingProjectFullRequest): Future[Unit] = {
    for {
      _ <- validateBillingProjectName(createProjectRequest.projectName.value)
      _ <- if ((createProjectRequest.enableFlowLogs.getOrElse(false) || createProjectRequest.privateIpGoogleAccess.getOrElse(false)) && !createProjectRequest.highSecurityNetwork.getOrElse(false)) {
        //flow logs and private google access both require HSN, so error if someone asks for either of the former without the latter
        Future.failed(new RawlsExceptionWithErrorReport(ErrorReport(StatusCodes.BadRequest, "enableFlowLogs or privateIpGoogleAccess both require highSecurityNetwork = true")))
      } else {
        Future.successful(())
      }
    } yield ()
  }

  private def checkBillingAccountAccess(billingAccountName: RawlsBillingAccountName): Future[RawlsBillingAccount] = {
    def createForbiddenErrorMessage(who: String, billingAccountName: RawlsBillingAccountName) = {
      s"""${who} must have the permission "Billing Account User" on ${billingAccountName.value} to create a project with it."""
    }

    gcsDAO.listBillingAccounts(userInfo) flatMap { billingAccountNames =>
      billingAccountNames.find(_.accountName == billingAccountName) match {
        case Some(billingAccount) if billingAccount.firecloudHasAccess => Future.successful(billingAccount)
        case None => Future.failed(new RawlsExceptionWithErrorReport(ErrorReport(StatusCodes.Forbidden, createForbiddenErrorMessage("You", billingAccountName))))
        case Some(billingAccount) if !billingAccount.firecloudHasAccess => Future.failed(new RawlsExceptionWithErrorReport(ErrorReport(StatusCodes.BadRequest, createForbiddenErrorMessage(gcsDAO.billingEmail, billingAccountName))))
      }
    }
  }

  private def checkServicePerimeterAccess(servicePerimeterOption: Option[ServicePerimeterName]): Future[Unit] = {
    servicePerimeterOption.map { servicePerimeter =>
      samDAO.userHasAction(SamResourceTypeNames.servicePerimeter, URLEncoder.encode(servicePerimeter.value, UTF_8.name), SamServicePerimeterActions.addProject, userInfo).flatMap {
        case true => Future.successful(())
        case false => Future.failed(new RawlsExceptionWithErrorReport(ErrorReport(StatusCodes.Forbidden, s"You do not have the action ${SamServicePerimeterActions.addProject.value} for $servicePerimeter")))
      }
    }.getOrElse(Future.successful(()))
  }

  private def internalStartBillingProjectCreation(createProjectRequest: CreateRawlsBillingProjectFullRequest, billingAccount: RawlsBillingAccount): Future[PerRequestMessage] = {
    for {
      project <- dataSource.inTransaction { dataAccess =>
        dataAccess.rawlsBillingProjectQuery.load(createProjectRequest.projectName) flatMap {
          case None =>
            for {
              _ <- DBIO.from(samDAO.createResource(SamResourceTypeNames.billingProject, createProjectRequest.projectName.value, userInfo))
              _ <- DBIO.from(samDAO.createResourceFull(SamResourceTypeNames.googleProject, createProjectRequest.projectName.value, Map.empty, Set.empty, userInfo, Option(SamFullyQualifiedResourceId(createProjectRequest.projectName.value, SamResourceTypeNames.billingProject.value))))
              _ <- DBIO.from(samDAO.overwritePolicy(SamResourceTypeNames.billingProject, createProjectRequest.projectName.value, SamBillingProjectPolicyNames.workspaceCreator, SamPolicy(Set.empty, Set.empty, Set(SamBillingProjectRoles.workspaceCreator)), userInfo))
              _ <- DBIO.from(samDAO.overwritePolicy(SamResourceTypeNames.billingProject, createProjectRequest.projectName.value, SamBillingProjectPolicyNames.canComputeUser, SamPolicy(Set.empty, Set.empty, Set(SamBillingProjectRoles.batchComputeUser, SamBillingProjectRoles.notebookUser)), userInfo))
              project <- dataAccess.rawlsBillingProjectQuery.create(RawlsBillingProject(createProjectRequest.projectName, CreationStatuses.Creating, Option(createProjectRequest.billingAccount), None, None, createProjectRequest.servicePerimeter))
            } yield project

          case Some(_) => throw new RawlsExceptionWithErrorReport(ErrorReport(StatusCodes.Conflict, "project by that name already exists"))
        }
      }

      //NOTE: we're syncing this to Sam ahead of the resource actually existing. is this fine? (ps these are sam calls)
      ownerGroupEmail <- syncBillingProjectOwnerPolicyToGoogleAndGetEmail(samDAO, createProjectRequest.projectName)
      computeUserGroupEmail <- syncBillingProjectComputeUserPolicyToGoogleAndGetEmail(samDAO, createProjectRequest.projectName)

      // each service perimeter should have a folder which is used to make an aggregate log sink for flow logs
      parentFolderId <- createProjectRequest.servicePerimeter.traverse(lookupFolderIdFromServicePerimeterName)

      createProjectOperation <- gcsDAO.createProject(project.googleProjectId, billingAccount, dmConfig.templatePath, createProjectRequest.highSecurityNetwork.getOrElse(false), createProjectRequest.enableFlowLogs.getOrElse(false), createProjectRequest.privateIpGoogleAccess.getOrElse(false), requesterPaysRole, ownerGroupEmail, computeUserGroupEmail, projectTemplate, parentFolderId).recoverWith {
        case t: Throwable =>
          // failed to create project in google land, rollback inserts above
          dataSource.inTransaction { dataAccess => dataAccess.rawlsBillingProjectQuery.delete(createProjectRequest.projectName) } map(_ => throw t)
      }

      _ <- dataSource.inTransaction { dataAccess =>
        dataAccess.rawlsBillingProjectQuery.insertOperations(Seq(createProjectOperation))
      }
    } yield {
      RequestComplete(StatusCodes.Created)
    }
  }

  def defaultBillingProjectPolicies: Map[SamResourcePolicyName, SamPolicy] = {
    Map(
      SamBillingProjectPolicyNames.owner -> SamPolicy(Set(WorkbenchEmail(userInfo.userEmail.value)), Set.empty, Set(SamBillingProjectRoles.owner)),
      SamBillingProjectPolicyNames.workspaceCreator -> SamPolicy(Set.empty, Set.empty, Set(SamBillingProjectRoles.workspaceCreator))
    )
  }

  private def createBillingProjectInternal(createProjectRequest: CreateRawlsBillingProjectFullRequest): Future[PerRequestMessage] = {
    for {
      maybeProject <- dataSource.inTransaction { dataAccess =>
        dataAccess.rawlsBillingProjectQuery.load(createProjectRequest.projectName)
      }
      _ <- maybeProject match {
        case Some(_) => Future.failed(new RawlsExceptionWithErrorReport(ErrorReport(StatusCodes.Conflict, "project by that name already exists")))
        case None => Future.successful(())
      }

      _ <- samDAO.createResourceFull(SamResourceTypeNames.billingProject, createProjectRequest.projectName.value, defaultBillingProjectPolicies, Set.empty, userInfo, None)

      _ <- dataSource.inTransaction { dataAccess =>
        dataAccess.rawlsBillingProjectQuery.create(RawlsBillingProject(createProjectRequest.projectName, CreationStatuses.Ready, Option(createProjectRequest.billingAccount), None, None, createProjectRequest.servicePerimeter))
      }

      _ <- syncBillingProjectOwnerPolicyToGoogleAndGetEmail(samDAO, createProjectRequest.projectName)
    } yield {
      RequestComplete(StatusCodes.Created)
    }
  }

  private def updateBillingAccountInternal(projectName: RawlsBillingProjectName, billingAccount: Option[RawlsBillingAccountName]): Future[PerRequestMessage] = {
    for {
      maybeBillingProject <- dataSource.inTransaction { dataAccess =>
        dataAccess.rawlsBillingProjectQuery.updateBillingAccount(projectName, billingAccount)
          .flatMap(_ => dataAccess.rawlsBillingProjectQuery.load(projectName))
      }
      projectRoles <- samDAO.listUserRolesForResource(SamResourceTypeNames.billingProject, projectName.value, userInfo)
        .map(resourceRoles => samRolesToProjectRoles(resourceRoles))
    } yield {
      constructBillingProjectResponseFromOptionalAndRoles(maybeBillingProject, projectRoles)
    }

  }

  private def constructBillingProjectResponseFromOptionalAndRoles(maybeBillingProject: Option[RawlsBillingProject], projectRoles: Set[ProjectRole]) = {
    maybeBillingProject match {
      case Some(billingProject) if projectRoles.nonEmpty => RequestComplete(StatusCodes.OK, constructBillingProjectResponseWithUserRoles(projectRoles, billingProject))
      case _ => RequestComplete(StatusCodes.NotFound)
    }
  }

  private def lookupFolderIdFromServicePerimeterName(perimeterName: ServicePerimeterName): Future[String] = {
    val folderName = perimeterName.value.split("/").last
    gcsDAO.getFolderId(folderName).flatMap {
      case None => Future.failed(new RawlsException(s"folder named $folderName corresponding to perimeter $perimeterName not found"))
      case Some(folderId) => Future.successful(folderId)
    }
  }

  private def deleteRefreshTokenInternal(rawlsUserRef: RawlsUserRef): Future[Unit] = {
    for {
      _ <- gcsDAO.revokeToken(rawlsUserRef)
      _ <- gcsDAO.deleteToken(rawlsUserRef).recover { case e: HttpResponseException if e.getStatusCode == 404 => Unit }
    } yield { Unit }
  }


  // User needs to be an owner of the billing project and have the AddProject action on the service perimeter
  private def requirePermissionsToAddToServicePerimeter(servicePerimeterName: ServicePerimeterName, projectName: RawlsBillingProjectName)(op: => Future[PerRequestMessage]): Future[PerRequestMessage] = {
    requireServicePerimeterAction(servicePerimeterName, SamServicePerimeterActions.addProject) {
      requireProjectAction(projectName, SamBillingProjectActions.addToServicePerimeter) {
        op
      }
    }
  }

  def addProjectToServicePerimeter(servicePerimeterName: ServicePerimeterName, projectName: RawlsBillingProjectName): Future[PerRequestMessage] = {
    requirePermissionsToAddToServicePerimeter(servicePerimeterName, projectName) {
      for {
        billingProject <- dataSource.inTransaction { dataAccess =>
          dataAccess.rawlsBillingProjectQuery.load(projectName).map { billingProjectOpt =>
            billingProjectOpt.getOrElse(throw new RawlsException(s"Sam thinks user has access to project ${projectName.value} but project not found in database"))
          }
        }

        _ <- billingProject.servicePerimeter match {
          case Some(existingServicePerimeter) => Future.failed(new RawlsExceptionWithErrorReport(ErrorReport(StatusCodes.BadRequest, s"project ${billingProject.projectName.value} is already in service perimeter $existingServicePerimeter")))
          case None => Future.successful(())
        }

        // Even if the project's status is 'Creating' and could possibly still have a perimeter added to it, we throw an exception to avoid a race condition
        _ <- billingProject.status match {
          case CreationStatuses.Ready => Future.successful(())
          case status => Future.failed(new RawlsExceptionWithErrorReport(ErrorReport(StatusCodes.BadRequest, s"project ${billingProject.projectName.value} should be Ready but is $status")))
        }

<<<<<<< HEAD
      // each service perimeter should have a folder which is used to make an aggregate log sink for flow logs
      _ <- moveGoogleProjectToServicePerimeterFolder(servicePerimeterName, billingProject.googleProjectId)

      googleProjectNumber <- billingProject.googleProjectNumber match {
        case Some(existingGoogleProjectNumber) => Future.successful(existingGoogleProjectNumber)
        case None => gcsDAO.getGoogleProject(billingProject.googleProjectId).map(googleProject =>
          gcsDAO.getGoogleProjectNumber(googleProject))
      }

      // all v2 workspaces in the specified Terra billing project will already have their own Google project number, but any v1 workspaces should store the Terra billing project's Google project number
      workspaces <- dataSource.inTransaction { dataAccess =>
        dataAccess.workspaceQuery.listWithBillingProject(projectName)
      }
      v1Workspaces = workspaces.filterNot(_.googleProjectNumber.isDefined)

      _ <- dataSource.inTransaction { dataAccess =>
        dataAccess.workspaceQuery.updateGoogleProjectNumber(v1Workspaces.map(_.workspaceIdAsUUID), googleProjectNumber)
        dataAccess.rawlsBillingProjectQuery.updateBillingProjects(Seq(billingProject.copy(servicePerimeter = Option(servicePerimeterName), googleProjectNumber = Option(googleProjectNumber))))
      }

      _ <- servicePerimeterService.overwriteGoogleProjectsInPerimeter(servicePerimeterName)
    } yield RequestComplete(StatusCodes.NoContent)
  }

  def moveGoogleProjectToServicePerimeterFolder(servicePerimeterName: ServicePerimeterName, googleProjectId: GoogleProjectId): Future[Unit] = {
    for {
      folderId <- lookupFolderIdFromServicePerimeterName(servicePerimeterName)
      _ <- gcsDAO.addProjectToFolder(googleProjectId, folderId)
    } yield ()
=======
        // each service perimeter should have a folder which is used to make an aggregate log sink for flow logs
        folderId <- lookupFolderIdFromServicePerimeterName(servicePerimeterName)
        _ <- gcsDAO.addProjectToFolder(billingProject.googleProjectId, folderId)

        googleProjectNumber <- billingProject.googleProjectNumber match {
          case Some(existingGoogleProjectNumber) => Future.successful(existingGoogleProjectNumber)
          case None => gcsDAO.getGoogleProject(billingProject.googleProjectId).map(googleProject => GoogleProjectNumber(googleProject.getProjectNumber.toString))
        }

        _ <- dataSource.inTransaction { dataAccess =>
          dataAccess.rawlsBillingProjectQuery.updateBillingProjects(Seq(billingProject.copy(status = CreationStatuses.AddingToPerimeter, servicePerimeter = Option(servicePerimeterName), googleProjectNumber = Option(googleProjectNumber))))
        }
      } yield RequestComplete(StatusCodes.Accepted)
    }
>>>>>>> ef137587
  }
}
<|MERGE_RESOLUTION|>--- conflicted
+++ resolved
@@ -65,41 +65,6 @@
 
   import dataSource.dataAccess.driver.api._
 
-<<<<<<< HEAD
-  def SetRefreshToken(token: UserRefreshToken) = setRefreshToken(token)
-  def GetRefreshTokenDate = getRefreshTokenDate()
-
-  def GetBillingProjectStatus(projectName: RawlsBillingProjectName) = getBillingProjectStatus(projectName)
-  def GetBillingProject(projectName: RawlsBillingProjectName) = getBillingProject(projectName)
-  def ListBillingProjects = listBillingProjects
-  def ListBillingProjectsV2 = listBillingProjectsV2
-  def AdminDeleteBillingProject(projectName: RawlsBillingProjectName, ownerInfo: Map[String, String]) = asFCAdmin { adminDeleteBillingProject(projectName, ownerInfo) }
-  def AdminRegisterBillingProject(xfer: RawlsBillingProjectTransfer) = asFCAdmin { registerBillingProject(xfer) }
-  def AdminUnregisterBillingProject(projectName: RawlsBillingProjectName, ownerInfo: Map[String, String]) = asFCAdmin { unregisterBillingProjectWithOwnerInfo(projectName, ownerInfo) }
-  def DeleteBillingProject(projectName: RawlsBillingProjectName) = requireProjectAction(projectName, SamBillingProjectActions.deleteBillingProject) { deleteBillingProject(projectName) }
-
-  def AddUserToBillingProject(projectName: RawlsBillingProjectName, projectAccessUpdate: ProjectAccessUpdate) = requireProjectAction(projectName, SamBillingProjectActions.alterPolicies) { addUserToBillingProject(projectName, projectAccessUpdate) }
-  def RemoveUserFromBillingProject(projectName: RawlsBillingProjectName, projectAccessUpdate: ProjectAccessUpdate) = requireProjectAction(projectName, SamBillingProjectActions.alterPolicies) { removeUserFromBillingProject(projectName, projectAccessUpdate) }
-  def ListBillingAccounts = listBillingAccounts()
-
-  def UpdateBillingAccount(projectName: RawlsBillingProjectName, updateProjectRequest: UpdateRawlsBillingAccountRequest) = requireProjectAction(projectName, SamBillingProjectActions.updateBillingAccount) { updateBillingAccount(projectName, updateProjectRequest) }
-  def DeleteBillingAccount(projectName: RawlsBillingProjectName) = requireProjectAction(projectName, SamBillingProjectActions.updateBillingAccount) { deleteBillingAccount(projectName) }
-
-  def CreateBillingProjectFull(createProjectRequest: CreateRawlsBillingProjectFullRequest) = startBillingProjectCreation(createProjectRequest)
-  def CreateBillingProjectFullV2(createProjectRequest: CreateRawlsBillingProjectFullRequest) = createBillingProjectV2(createProjectRequest)
-  def GetBillingProjectMembers(projectName: RawlsBillingProjectName) = requireProjectAction(projectName, SamBillingProjectActions.readPolicies) { getBillingProjectMembers(projectName) }
-
-  def AdminDeleteRefreshToken(userRef: RawlsUserRef) = asFCAdmin { deleteRefreshToken(userRef) }
-
-  def IsAdmin(userEmail: RawlsUserEmail) = { isAdmin(userEmail) }
-  def IsLibraryCurator(userEmail: RawlsUserEmail) = { isLibraryCurator(userEmail) }
-  def AdminAddLibraryCurator(userEmail: RawlsUserEmail) = asFCAdmin { addLibraryCurator(userEmail) }
-  def AdminRemoveLibraryCurator(userEmail: RawlsUserEmail) = asFCAdmin { removeLibraryCurator(userEmail) }
-
-  def AddProjectToServicePerimeter(servicePerimeterName: ServicePerimeterName, projectName: RawlsBillingProjectName) = requirePermissionsToAddToServicePerimeter(servicePerimeterName, projectName) { addProjectToServicePerimeter(servicePerimeterName, projectName) }
-
-=======
->>>>>>> ef137587
   def requireProjectAction(projectName: RawlsBillingProjectName, action: SamResourceAction)(op: => Future[PerRequestMessage]): Future[PerRequestMessage] = {
     samDAO.userHasAction(SamResourceTypeNames.billingProject, projectName.value, action, userInfo).flatMap {
       case true => op
@@ -387,44 +352,6 @@
   //very sad: have to pass the new owner's token in the POST body (oh no!)
   //we could instead exploit the fact that Sam will let you create pets in projects you're not in (!!!),
   //but that seems extremely shady
-<<<<<<< HEAD
-  def registerBillingProject(xfer: RawlsBillingProjectTransfer): Future[PerRequestMessage] = {
-    val billingProjectName = RawlsBillingProjectName(xfer.project)
-    val project = RawlsBillingProject(billingProjectName, CreationStatuses.Ready, None, None)
-    val ownerUserInfo = UserInfo(RawlsUserEmail(xfer.newOwnerEmail), OAuth2BearerToken(xfer.newOwnerToken), 3600, RawlsUserSubjectId("0"))
-
-
-    (for {
-      _ <- dataSource.inTransaction { dataAccess => dataAccess.rawlsBillingProjectQuery.create(project) }
-
-      _ <- samDAO.createResource(SamResourceTypeNames.billingProject, billingProjectName.value, ownerUserInfo)
-      _ <- samDAO.createResourceFull(SamResourceTypeNames.googleProject, project.projectName.value, Map.empty, Set.empty, ownerUserInfo, Option(SamFullyQualifiedResourceId(project.projectName.value, SamResourceTypeNames.billingProject.value)))
-      _ <- samDAO.overwritePolicy(SamResourceTypeNames.billingProject, billingProjectName.value, SamBillingProjectPolicyNames.workspaceCreator, SamPolicy(Set.empty, Set.empty, Set(SamBillingProjectRoles.workspaceCreator)), ownerUserInfo)
-      _ <- samDAO.overwritePolicy(SamResourceTypeNames.billingProject, billingProjectName.value, SamBillingProjectPolicyNames.canComputeUser, SamPolicy(Set.empty, Set.empty, Set(SamBillingProjectRoles.batchComputeUser, SamBillingProjectRoles.notebookUser)), ownerUserInfo)
-      ownerGroupEmail <- syncBillingProjectOwnerPolicyToGoogleAndGetEmail(samDAO, project.projectName)
-      computeUserGroupEmail <- syncBillingProjectComputeUserPolicyToGoogleAndGetEmail(samDAO, project.projectName)
-
-      policiesToAdd = getDefaultGoogleProjectPolicies(ownerGroupEmail, computeUserGroupEmail, requesterPaysRole)
-
-      _ <- gcsDAO.addPolicyBindings(project.googleProjectId, policiesToAdd)
-      _ <- gcsDAO.grantReadAccess(xfer.bucket, Set(ownerGroupEmail, computeUserGroupEmail))
-    } yield {
-      RequestComplete(StatusCodes.Created)
-    }).recoverWith {
-      case t: Throwable =>
-        // attempt cleanup then rethrow
-        for {
-          _ <- samDAO.deleteResource(SamResourceTypeNames.googleProject, project.projectName.value, ownerUserInfo).recover {
-            case x => logger.debug(s"failure deleting google project ${project.projectName.value} from sam during error recovery cleanup.", x)
-          }
-          _ <- samDAO.deleteResource(SamResourceTypeNames.billingProject, project.projectName.value, ownerUserInfo).recover {
-            case x => logger.debug(s"failure deleting billing project ${project.projectName.value} from sam during error recovery cleanup.", x)
-          }
-          _ <- dataSource.inTransaction { dataAccess => dataAccess.rawlsBillingProjectQuery.delete(project.projectName) }.recover {
-            case x => logger.debug(s"failure deleting billing project ${project.projectName.value} from rawls db during error recovery cleanup.", x)
-          }
-        } yield throw t
-=======
   def adminRegisterBillingProject(xfer: RawlsBillingProjectTransfer): Future[PerRequestMessage] = {
     asFCAdmin {
       val billingProjectName = RawlsBillingProjectName(xfer.project)
@@ -437,10 +364,10 @@
 
         _ <- samDAO.createResource(SamResourceTypeNames.billingProject, billingProjectName.value, ownerUserInfo)
         _ <- samDAO.createResourceFull(SamResourceTypeNames.googleProject, project.projectName.value, Map.empty, Set.empty, ownerUserInfo, Option(SamFullyQualifiedResourceId(project.projectName.value, SamResourceTypeNames.billingProject.value)))
-        _ <- samDAO.overwritePolicy(SamResourceTypeNames.billingProject, billingProjectName.value, SamBillingProjectPolicyNames.workspaceCreator, SamPolicy(Set.empty, Set.empty, Set(SamProjectRoles.workspaceCreator)), ownerUserInfo)
-        _ <- samDAO.overwritePolicy(SamResourceTypeNames.billingProject, billingProjectName.value, SamBillingProjectPolicyNames.canComputeUser, SamPolicy(Set.empty, Set.empty, Set(SamProjectRoles.batchComputeUser, SamProjectRoles.notebookUser)), ownerUserInfo)
-        ownerGroupEmail <- getGoogleProjectOwnerGroupEmail(samDAO, project.projectName)
-        computeUserGroupEmail <- getComputeUserGroupEmail(samDAO, project.projectName)
+        _ <- samDAO.overwritePolicy(SamResourceTypeNames.billingProject, billingProjectName.value, SamBillingProjectPolicyNames.workspaceCreator, SamPolicy(Set.empty, Set.empty, Set(SamBillingProjectRoles.workspaceCreator)), ownerUserInfo)
+        _ <- samDAO.overwritePolicy(SamResourceTypeNames.billingProject, billingProjectName.value, SamBillingProjectPolicyNames.canComputeUser, SamPolicy(Set.empty, Set.empty, Set(SamBillingProjectRoles.batchComputeUser, SamBillingProjectRoles.notebookUser)), ownerUserInfo)
+        ownerGroupEmail <- syncBillingProjectOwnerPolicyToGoogleAndGetEmail(samDAO, project.projectName)
+        computeUserGroupEmail <- syncBillingProjectComputeUserPolicyToGoogleAndGetEmail(samDAO, project.projectName)
 
         policiesToAdd = getDefaultGoogleProjectPolicies(ownerGroupEmail, computeUserGroupEmail, requesterPaysRole)
 
@@ -463,7 +390,6 @@
             }
           } yield throw t
       }
->>>>>>> ef137587
     }
   }
 
@@ -712,9 +638,8 @@
           case status => Future.failed(new RawlsExceptionWithErrorReport(ErrorReport(StatusCodes.BadRequest, s"project ${billingProject.projectName.value} should be Ready but is $status")))
         }
 
-<<<<<<< HEAD
-      // each service perimeter should have a folder which is used to make an aggregate log sink for flow logs
-      _ <- moveGoogleProjectToServicePerimeterFolder(servicePerimeterName, billingProject.googleProjectId)
+        // each service perimeter should have a folder which is used to make an aggregate log sink for flow logs
+        _ <- moveGoogleProjectToServicePerimeterFolder(servicePerimeterName, billingProject.googleProjectId)
 
       googleProjectNumber <- billingProject.googleProjectNumber match {
         case Some(existingGoogleProjectNumber) => Future.successful(existingGoogleProjectNumber)
@@ -742,21 +667,5 @@
       folderId <- lookupFolderIdFromServicePerimeterName(servicePerimeterName)
       _ <- gcsDAO.addProjectToFolder(googleProjectId, folderId)
     } yield ()
-=======
-        // each service perimeter should have a folder which is used to make an aggregate log sink for flow logs
-        folderId <- lookupFolderIdFromServicePerimeterName(servicePerimeterName)
-        _ <- gcsDAO.addProjectToFolder(billingProject.googleProjectId, folderId)
-
-        googleProjectNumber <- billingProject.googleProjectNumber match {
-          case Some(existingGoogleProjectNumber) => Future.successful(existingGoogleProjectNumber)
-          case None => gcsDAO.getGoogleProject(billingProject.googleProjectId).map(googleProject => GoogleProjectNumber(googleProject.getProjectNumber.toString))
-        }
-
-        _ <- dataSource.inTransaction { dataAccess =>
-          dataAccess.rawlsBillingProjectQuery.updateBillingProjects(Seq(billingProject.copy(status = CreationStatuses.AddingToPerimeter, servicePerimeter = Option(servicePerimeterName), googleProjectNumber = Option(googleProjectNumber))))
-        }
-      } yield RequestComplete(StatusCodes.Accepted)
-    }
->>>>>>> ef137587
   }
 }
