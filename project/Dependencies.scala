--- conflicted
+++ resolved
@@ -108,11 +108,8 @@
 
   val accessContextManager = "com.google.apis" % "google-api-services-accesscontextmanager" % "v1beta-rev55-1.25.0"
 
-<<<<<<< HEAD
-  val workspaceManager = excludeGuavaJDK5("bio.terra" % "workspace-manager-client" % "0.12.0-SNAPSHOT")
-=======
+
   val workspaceManager = excludeGuavaJDK5("bio.terra" % "workspace-manager-client" % "0.13.0-SNAPSHOT")
->>>>>>> e0f8b249
   val dataRepo = excludeGuavaJDK5("bio.terra" % "datarepo-client" % "1.0.44-SNAPSHOT")
 
   val opencensusScalaCode: ModuleID = "com.github.sebruck" %% "opencensus-scala-core" % "0.7.0-M2"
