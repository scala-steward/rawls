--- conflicted
+++ resolved
@@ -435,15 +435,11 @@
       filter(rec => (rec.namespace === namespaceName.value))
     }
 
-<<<<<<< HEAD
     private def findByNamespacesQuery(namespaceNames: Seq[RawlsBillingProjectName]): WorkspaceQueryType = {
       filter(_.namespace.inSetBind(namespaceNames.map(_.value)))
     }
 
-    def findMostOutdatedEntityCacheAfter(timestamp: Timestamp): ReadAction[Option[(UUID, Timestamp)]] = {
-=======
     def findMostOutdatedEntityCacheAfter(minCacheTime: Timestamp, maxModifiedTime: Timestamp): ReadAction[Option[(UUID, Timestamp)]] = {
->>>>>>> ef137587
       // Find the workspace that has the entity cache that is the most out of date:
       // A. Workspace has a cacheLastUpdated date that is not current ("current" means equal to lastModified)
       // B. cacheLastUpdated is after @param timestamp
