package org.broadinstitute.dsde.rawls.dataaccess.slick

import java.util.UUID

import org.broadinstitute.dsde.rawls.{RawlsException, RawlsTestUtils}
import org.broadinstitute.dsde.rawls.model.Attributable.AttributeMap
import org.broadinstitute.dsde.rawls.model.{Workspace, _}
import org.joda.time.DateTime
import spray.json.{JsObject, JsString}

import scala.concurrent.Await
import scala.concurrent.duration.Duration

/**
 * Created by dvoet on 2/9/16.
 */
//noinspection EmptyParenMethodAccessedAsParameterless,RedundantDefaultArgument,NameBooleanParameters,MutatorLikeMethodIsParameterless,ScalaUnnecessaryParentheses,ScalaUnusedSymbol,TypeAnnotation
class AttributeComponentSpec extends TestDriverComponentWithFlatSpecAndMatchers with AttributeComponent with RawlsTestUtils {
  import driver.api._

  val workspace = Workspace("broad-dsde-test", "test-workspace", UUID.randomUUID().toString, "fake-bucket", Some("workflow-collection"), DateTime.now, DateTime.now, "biden", Map.empty, false)
  val workspaceId = UUID.fromString(workspace.workspaceId)

  // we don't know the IDs because it autoincrements
  val (dummyId1, dummyId2) = (12345, 67890)
  def assertExpectedRecords(expectedRecords: WorkspaceAttributeRecord*): Unit = {
    val records = runAndWait(workspaceAttributeQuery.filter(_.ownerId === workspaceId).result) map { _.copy(id = dummyId1) }
    assertSameElements(records, expectedRecords map { _.copy(id = dummyId1) })
  }

  def insertWorkspaceAttributeRecords(workspaceId: UUID, attributeName: AttributeName, attribute: Attribute): ReadWriteAction[Option[Int]] = {
    entityQuery.findActiveEntityByWorkspace(workspaceId).result flatMap { entityRecords =>
      val entityRecordsMap = entityRecords.map(e => e.toReference -> e.id).toMap
      workspaceAttributeQuery ++= workspaceAttributeQuery.marshalAttribute(workspaceId, attributeName, attribute, entityRecordsMap)
    }
  }

  "AttributeComponent" should "insert string attribute" in withEmptyTestDatabase {
    val testAttribute = AttributeString("test")
    runAndWait(workspaceQuery.createOrUpdate(workspace))
    runAndWait(insertWorkspaceAttributeRecords(workspaceId, AttributeName.withDefaultNS("test"), testAttribute))

    assertExpectedRecords(WorkspaceAttributeRecord(dummyId2, workspaceId, AttributeName.defaultNamespace, "test", Option("test"), None, None, None, None, None, None, false, None))
  }

  "AttributeComponent" should "insert string attribute as json" in withEmptyTestDatabase {
    val testAttribute = AttributeValueRawJson("\"thisshouldbelegitright\"")

    runAndWait(workspaceQuery.createOrUpdate(workspace))
    runAndWait(insertWorkspaceAttributeRecords(workspaceId, AttributeName.withDefaultNS("test"), testAttribute))
    assertExpectedRecords(WorkspaceAttributeRecord(dummyId2, workspaceId, AttributeName.defaultNamespace, "test", None, None, None, Option("\"thisshouldbelegitright\""), None, None, None, false, None))
  }

  it should "insert library-namespace attribute" in withEmptyTestDatabase {
    val testAttribute = AttributeString("test")
    runAndWait(workspaceQuery.createOrUpdate(workspace))
    runAndWait(insertWorkspaceAttributeRecords(workspaceId, AttributeName(AttributeName.libraryNamespace, "test"), testAttribute))

    assertExpectedRecords(WorkspaceAttributeRecord(dummyId2, workspaceId, AttributeName.libraryNamespace, "test", Option("test"), None, None, None, None, None, None, false, None))
  }

  it should "insert number attribute" in withEmptyTestDatabase {
    val testAttribute = AttributeNumber(3.14159)
    runAndWait(workspaceQuery.createOrUpdate(workspace))
    runAndWait(insertWorkspaceAttributeRecords(workspaceId, AttributeName.withDefaultNS("test"), testAttribute))

    assertExpectedRecords(WorkspaceAttributeRecord(dummyId2, workspaceId, AttributeName.defaultNamespace, "test", None, Option(3.14159), None, None, None, None, None, false, None))
  }

  it should "insert json number attribute" in withEmptyTestDatabase {
    val testAttribute = AttributeValueRawJson("95")

    runAndWait(workspaceQuery.createOrUpdate(workspace))
    runAndWait(insertWorkspaceAttributeRecords(workspaceId, AttributeName.withDefaultNS("test"), testAttribute))
    assertExpectedRecords(WorkspaceAttributeRecord(dummyId2, workspaceId, AttributeName.defaultNamespace, "test", None, None, None, Option("95"), None, None, None, false, None))
  }

  it should "insert boolean attribute" in withEmptyTestDatabase {
    val testAttribute = AttributeBoolean(true)
    runAndWait(workspaceQuery.createOrUpdate(workspace))
    runAndWait(insertWorkspaceAttributeRecords(workspaceId, AttributeName.withDefaultNS("test"), testAttribute))

    assertExpectedRecords(WorkspaceAttributeRecord(dummyId2, workspaceId, AttributeName.defaultNamespace, "test", None, None, Option(true), None, None, None, None, false, None))
  }

  it should "insert json boolean attribute" in withEmptyTestDatabase {
    val testAttribute = AttributeValueRawJson("true")

    runAndWait(workspaceQuery.createOrUpdate(workspace))
    runAndWait(insertWorkspaceAttributeRecords(workspaceId, AttributeName.withDefaultNS("test"), testAttribute))
    assertExpectedRecords(WorkspaceAttributeRecord(dummyId2, workspaceId, AttributeName.defaultNamespace, "test", None, None, None, Option("true"), None, None, None, false, None))
  }

  it should "insert attribute value list" in withEmptyTestDatabase {
    val testAttribute = AttributeValueList(Seq(AttributeNumber(9), AttributeNumber(8), AttributeNumber(7), AttributeNumber(6)))
    runAndWait(workspaceQuery.createOrUpdate(workspace))
    runAndWait(insertWorkspaceAttributeRecords(workspaceId, AttributeName.withDefaultNS("test"), testAttribute))

    assertExpectedRecords(
      WorkspaceAttributeRecord(dummyId2, workspaceId, AttributeName.defaultNamespace, "test", None, Option(9), None, None, None, Option(0), Option(4), false, None),
      WorkspaceAttributeRecord(dummyId2, workspaceId, AttributeName.defaultNamespace, "test", None, Option(8), None, None, None, Option(1), Option(4), false, None),
      WorkspaceAttributeRecord(dummyId2, workspaceId, AttributeName.defaultNamespace, "test", None, Option(7), None, None, None, Option(2), Option(4), false, None),
      WorkspaceAttributeRecord(dummyId2, workspaceId, AttributeName.defaultNamespace, "test", None, Option(6), None, None, None, Option(3), Option(4), false, None))
  }


  "AttributeComponent" should "insert json number list attribute" in withEmptyTestDatabase {
    val testAttribute = AttributeValueRawJson("[9,3]")

    runAndWait(workspaceQuery.createOrUpdate(workspace))
    runAndWait(insertWorkspaceAttributeRecords(workspaceId, AttributeName.withDefaultNS("test"), testAttribute))
    assertExpectedRecords(WorkspaceAttributeRecord(dummyId2, workspaceId, AttributeName.defaultNamespace, "test", None, None, None, Option("[9,3]"), None, None, None, false, None))
  }

  it should "insert json mixed list attribute" in withEmptyTestDatabase {
    val testAttribute = AttributeValueRawJson("[\"foo\",\"bar\",true,54]")

    runAndWait(workspaceQuery.createOrUpdate(workspace))
    runAndWait(insertWorkspaceAttributeRecords(workspaceId, AttributeName.withDefaultNS("test"), testAttribute))
    assertExpectedRecords(WorkspaceAttributeRecord(dummyId2, workspaceId, AttributeName.defaultNamespace, "test", None, None, None, Option("[\"foo\",\"bar\",true,54]"), None, None, None, false, None))
  }

  it should "insert empty value list" in withEmptyTestDatabase {
    val testAttribute = AttributeValueEmptyList
    runAndWait(workspaceQuery.createOrUpdate(workspace))
    runAndWait(insertWorkspaceAttributeRecords(workspaceId, AttributeName.withDefaultNS("test"), testAttribute))

    assertExpectedRecords(WorkspaceAttributeRecord(dummyId2, workspaceId, AttributeName.defaultNamespace, "test", None, Some(-1.0), None, None, None, None, Option(0), false, None))
  }

  it should "insert empty ref list" in withEmptyTestDatabase {
    val testAttribute = AttributeEntityReferenceEmptyList
    runAndWait(workspaceQuery.createOrUpdate(workspace))
    runAndWait(insertWorkspaceAttributeRecords(workspaceId, AttributeName.withDefaultNS("test"), testAttribute))

    assertExpectedRecords(WorkspaceAttributeRecord(dummyId2, workspaceId, AttributeName.defaultNamespace, "test", None, None, None, None, None, None, Option(0), false, None))
  }

  it should "save empty AttributeValueLists as AttributeValueEmptyList" in withEmptyTestDatabase {
    val testAttribute = AttributeValueList(Seq())
    runAndWait(workspaceQuery.createOrUpdate(workspace))
    runAndWait(insertWorkspaceAttributeRecords(workspaceId, AttributeName.withDefaultNS("test"), testAttribute))

    assertExpectedRecords(WorkspaceAttributeRecord(dummyId2, workspaceId, AttributeName.defaultNamespace, "test", None, Some(-1.0), None, None, None, None, Option(0), false, None))
  }

  it should "save empty AttributeEntityReferenceLists as AttributeEntityReferenceEmptyList" in withEmptyTestDatabase {
    val testAttribute = AttributeEntityReferenceList(Seq())
    runAndWait(workspaceQuery.createOrUpdate(workspace))
    runAndWait(insertWorkspaceAttributeRecords(workspaceId, AttributeName.withDefaultNS("test"), testAttribute))

    assertExpectedRecords(WorkspaceAttributeRecord(dummyId2, workspaceId, AttributeName.defaultNamespace, "test", None, None, None, None, None, None, Option(0), false, None))
  }

  it should "insert null attribute" in withEmptyTestDatabase {
    val testAttribute = AttributeNull
    runAndWait(workspaceQuery.createOrUpdate(workspace))
    runAndWait(insertWorkspaceAttributeRecords(workspaceId, AttributeName.withDefaultNS("test"), testAttribute))

    assertExpectedRecords(WorkspaceAttributeRecord(dummyId2, workspaceId, AttributeName.defaultNamespace, "test", None, None, None, None, None, None, None, false, None))
  }

  it should "insert entity reference attribute" in withEmptyTestDatabase {
<<<<<<< HEAD
    runAndWait(workspaceQuery += WorkspaceRecord("testns", "testname1", workspaceId, "bucket", Some("workflow-collection"), defaultTimeStamp, defaultTimeStamp, "me", false, 0, WorkspaceVersions.V1.value, "gp", None, None))
=======
    runAndWait(workspaceQuery += WorkspaceRecord("testns", "testname1", workspaceId, "bucket", Some("workflow-collection"), defaultTimeStamp, defaultTimeStamp, defaultTimeStamp, "me", false, 0, WorkspaceVersions.V1.value, "gp"))
>>>>>>> e0f8b249
    val entityId = runAndWait((entityQuery returning entityQuery.map(_.id)) += EntityRecord(0, "name", "type", workspaceId, 0, deleted = false, None))
    val testAttribute = AttributeEntityReference("type", "name")
    runAndWait(insertWorkspaceAttributeRecords(workspaceId, AttributeName.withDefaultNS("test"), testAttribute))

    assertExpectedRecords(WorkspaceAttributeRecord(dummyId2, workspaceId, AttributeName.defaultNamespace, "test", None, None, None, None, Option(entityId), None, None, false, None))
  }

  it should "insert entity reference attribute list" in withEmptyTestDatabase {
<<<<<<< HEAD
    runAndWait(workspaceQuery += WorkspaceRecord("testns", "testname2", workspaceId, "bucket", Some("workflow-collection"), defaultTimeStamp, defaultTimeStamp, "me", false, 0, WorkspaceVersions.V1.value, "gp", None, None))
=======
    runAndWait(workspaceQuery += WorkspaceRecord("testns", "testname2", workspaceId, "bucket", Some("workflow-collection"), defaultTimeStamp, defaultTimeStamp, defaultTimeStamp, "me", false, 0, WorkspaceVersions.V1.value, "gp"))
>>>>>>> e0f8b249
    val entityId1 = runAndWait((entityQuery returning entityQuery.map(_.id)) += EntityRecord(0, "name1", "type", workspaceId, 0, deleted = false, None))
    val entityId2 = runAndWait((entityQuery returning entityQuery.map(_.id)) += EntityRecord(0, "name2", "type", workspaceId, 0, deleted = false, None))
    val entityId3 = runAndWait((entityQuery returning entityQuery.map(_.id)) += EntityRecord(0, "name3", "type", workspaceId, 0, deleted = false, None))
    val entityId4 = runAndWait((entityQuery returning entityQuery.map(_.id)) += EntityRecord(0, "name4", "type", workspaceId, 0, deleted = false, None))

    val testAttribute = AttributeEntityReferenceList(Seq(AttributeEntityReference("type", "name1"), AttributeEntityReference("type", "name2"), AttributeEntityReference("type", "name3"), AttributeEntityReference("type", "name4")))
    runAndWait(insertWorkspaceAttributeRecords(workspaceId, AttributeName.withDefaultNS("test"), testAttribute))

    assertExpectedRecords(
      WorkspaceAttributeRecord(dummyId2, workspaceId, AttributeName.defaultNamespace, "test", None, None, None, None, Option(entityId1), Option(0), Option(4), false, None),
      WorkspaceAttributeRecord(dummyId2, workspaceId, AttributeName.defaultNamespace, "test", None, None, None, None, Option(entityId2), Option(1), Option(4), false, None),
      WorkspaceAttributeRecord(dummyId2, workspaceId, AttributeName.defaultNamespace, "test", None, None, None, None, Option(entityId3), Option(2), Option(4), false, None),
      WorkspaceAttributeRecord(dummyId2, workspaceId, AttributeName.defaultNamespace, "test", None, None, None, None, Option(entityId4), Option(3), Option(4), false, None))

  }

  it should "throw exception inserting ref to nonexistent entity" in withEmptyTestDatabase {
<<<<<<< HEAD
    runAndWait(workspaceQuery += WorkspaceRecord("testns", "testname3", workspaceId, "bucket", Some("workflow-collection"), defaultTimeStamp, defaultTimeStamp, "me", false, 0, WorkspaceVersions.V1.value, "gp", None, None))
=======
    runAndWait(workspaceQuery += WorkspaceRecord("testns", "testname3", workspaceId, "bucket", Some("workflow-collection"), defaultTimeStamp, defaultTimeStamp, defaultTimeStamp, "me", false, 0, WorkspaceVersions.V1.value, "gp"))
>>>>>>> e0f8b249
    val testAttribute = AttributeEntityReference("type", "name")
    intercept[RawlsException] {
      runAndWait(insertWorkspaceAttributeRecords(workspaceId, AttributeName.withDefaultNS("test"), testAttribute))
    }
  }

  it should "throw exception inserting inconsistent list values" in withEmptyTestDatabase {
    val testAttribute = AttributeValueList(Seq(AttributeNumber(9), AttributeString("oops"), AttributeNumber(7), AttributeNumber(6)))
    intercept[RawlsException] {
      runAndWait(insertWorkspaceAttributeRecords(workspaceId, AttributeName.withDefaultNS("test"), testAttribute))
    }
  }

  it should "throw exception inserting inconsistent list references" in withEmptyTestDatabase {
    val testAttribute = AttributeEntityReferenceList(Seq(AttributeEntityReference("type1", "foo"), AttributeEntityReference("type2", "foo"), AttributeEntityReference("type1", "foo")))
    intercept[RawlsException] {
      runAndWait(insertWorkspaceAttributeRecords(workspaceId, AttributeName.withDefaultNS("test"), testAttribute))
    }
  }

  it should "insert json object attribute" in withEmptyTestDatabase {
    val testAttribute = AttributeValueRawJson("{\"field1\":5,\"field2\":false,\"field3\":\"hiiii\",\"field4\":{\"subfield1\":[4,true,\"ohno\"],\"subfield2\":false}}")

    runAndWait(workspaceQuery.createOrUpdate(workspace))
    runAndWait(insertWorkspaceAttributeRecords(workspaceId, AttributeName.withDefaultNS("test"), testAttribute))
    assertExpectedRecords(WorkspaceAttributeRecord(dummyId2, workspaceId, AttributeName.defaultNamespace, "test", None, None, None, Option("{\"field1\":5,\"field2\":false,\"field3\":\"hiiii\",\"field4\":{\"subfield1\":[4,true,\"ohno\"],\"subfield2\":false}}"), None, None, None, false, None))

  }

  it should "delete attribute records" in withEmptyTestDatabase {
    runAndWait(workspaceQuery.createOrUpdate(workspace))
    val inserts = Seq(
      (workspaceAttributeQuery returning workspaceAttributeQuery.map(_.id)) += WorkspaceAttributeRecord(dummyId2, workspaceId, AttributeName.defaultNamespace, "test1", None, Some(1), None, None, None, None, None, false, None),
      (workspaceAttributeQuery returning workspaceAttributeQuery.map(_.id)) += WorkspaceAttributeRecord(dummyId2, workspaceId, AttributeName.defaultNamespace, "test2", None, Some(2), None, None, None, None, None, false, None),
      (workspaceAttributeQuery returning workspaceAttributeQuery.map(_.id)) += WorkspaceAttributeRecord(dummyId2, workspaceId, AttributeName.defaultNamespace, "test3", None, Some(3), None, None, None, None, None, false, None)) map { insert =>

      runAndWait(insert)
    }
    val attributeRecs = runAndWait(workspaceAttributeQuery.filter(_.ownerId === workspaceId).result)
    assertResult(3) { attributeRecs.size }

    assertResult(3) { runAndWait(workspaceAttributeQuery.deleteAttributeRecordsById(attributeRecs.map(_.id))) }

    assertResult(0) { runAndWait(workspaceAttributeQuery.filter(_.ownerId === workspaceId).result).size }
  }

  it should "unmarshal attribute records" in withEmptyTestDatabase {
    val attributeRecs = Seq(
      ((1, WorkspaceAttributeRecord(dummyId2, workspaceId, AttributeName.defaultNamespace, "string", Some("value"), None, None, None, None, None, None, false, None)), None),
      ((1, WorkspaceAttributeRecord(dummyId2, workspaceId, AttributeName.libraryNamespace, "string", Some("lib-value"), None, None, None, None, None, None, false, None)), None),
      ((1, WorkspaceAttributeRecord(dummyId2, workspaceId, AttributeName.defaultNamespace, "num", None, Some(1), None, None, None, None, None, false, None)), None),
      ((1, WorkspaceAttributeRecord(dummyId2, workspaceId, AttributeName.defaultNamespace, "bool", None, None, Some(true), None, None, None, None, false, None)), None),
      ((1, WorkspaceAttributeRecord(dummyId2, workspaceId, AttributeName.defaultNamespace, "ref", None, None, None, None, Some(1), None, None, false, None)), Some(EntityRecord(0, "name", "type", workspaceId, 0, deleted = false, None))),
      ((1, WorkspaceAttributeRecord(dummyId2, workspaceId, AttributeName.defaultNamespace, "null", None, None, None, None, None, None, None, false, None)), None),
      ((2, WorkspaceAttributeRecord(dummyId2, workspaceId, AttributeName.defaultNamespace, "valList", None, Some(1), None, None, None, Some(2), Some(3), false, None)), None),
      ((2, WorkspaceAttributeRecord(dummyId2, workspaceId, AttributeName.defaultNamespace, "valList", None, Some(2), None, None, None, Some(1), Some(3), false, None)), None),
      ((2, WorkspaceAttributeRecord(dummyId2, workspaceId, AttributeName.defaultNamespace, "valList", None, Some(3), None, None, None, Some(0), Some(3), false, None)), None),
      ((1, WorkspaceAttributeRecord(dummyId2, workspaceId, AttributeName.defaultNamespace, "refList", None, None, None, None, Some(1), Some(2), Some(3), false, None)), Some(EntityRecord(0, "name1", "type", workspaceId, 0, deleted = false, None))),
      ((1, WorkspaceAttributeRecord(dummyId2, workspaceId, AttributeName.defaultNamespace, "refList", None, None, None, None, Some(2), Some(1), Some(3), false, None)), Some(EntityRecord(0, "name2", "type", workspaceId, 0, deleted = false, None))),
      ((1, WorkspaceAttributeRecord(dummyId2, workspaceId, AttributeName.defaultNamespace, "refList", None, None, None, None, Some(3), Some(0), Some(3), false, None)), Some(EntityRecord(0, "name3", "type", workspaceId, 0, deleted = false, None))),
      ((1, WorkspaceAttributeRecord(dummyId2, workspaceId, AttributeName.defaultNamespace, "emptyList", None, Some(1), None, None, None, Some(-1), Some(0), false, None)), None)
    )

    assertResult(
      Map(
        1 -> Map(
          AttributeName.withDefaultNS("string") -> AttributeString("value"),
          AttributeName(AttributeName.libraryNamespace, "string") -> AttributeString("lib-value"),
          AttributeName.withDefaultNS("num") -> AttributeNumber(1),
          AttributeName.withDefaultNS("bool") -> AttributeBoolean(true),
          AttributeName.withDefaultNS("ref") -> AttributeEntityReference("type", "name"),
          AttributeName.withDefaultNS("refList") -> AttributeEntityReferenceList(Seq(AttributeEntityReference("type", "name3"), AttributeEntityReference("type", "name2"), AttributeEntityReference("type", "name1"))),
          AttributeName.withDefaultNS("emptyList") -> AttributeValueEmptyList,
          AttributeName.withDefaultNS("null") -> AttributeNull),
        2 -> Map(AttributeName.withDefaultNS("valList") -> AttributeValueList(Seq(AttributeNumber(3), AttributeNumber(2), AttributeNumber(1))))
      )) {
      workspaceAttributeQuery.unmarshalAttributes(attributeRecs)

    }
  }

  it should "unmarshal ints and doubles with appropriate precision" in withEmptyTestDatabase {
    val attributeRecs = Seq(
      ((1, WorkspaceAttributeRecord(dummyId2, workspaceId, AttributeName.defaultNamespace, "int", None, Some(2), None, None, None, None, None, false, None)), None),
      ((1, WorkspaceAttributeRecord(dummyId2, workspaceId, AttributeName.defaultNamespace, "negInt", None, Some(-2), None, None, None, None, None, false, None)), None),
      ((1, WorkspaceAttributeRecord(dummyId2, workspaceId, AttributeName.defaultNamespace, "doubleRounded", None, Some(2.0), None, None, None, None, None, false, None)), None),
      ((1, WorkspaceAttributeRecord(dummyId2, workspaceId, AttributeName.defaultNamespace, "negDoubleRounded", None, Some(-2.0), None, None, None, None, None, false, None)), None),
      ((1, WorkspaceAttributeRecord(dummyId2, workspaceId, AttributeName.defaultNamespace, "double", None, Some(2.34), None, None, None, None, None, false, None)), None),
      ((1, WorkspaceAttributeRecord(dummyId2, workspaceId, AttributeName.defaultNamespace, "negDouble", None, Some(-2.34), None, None, None, None, None, false, None)), None)
    )

    val unmarshalled = workspaceAttributeQuery.unmarshalAttributes(attributeRecs)

    assertResult(
      Map(
        1 -> Map(
          AttributeName.withDefaultNS("int") -> AttributeNumber(2),
          AttributeName.withDefaultNS("negInt") -> AttributeNumber(-2),
          AttributeName.withDefaultNS("doubleRounded") -> AttributeNumber(2),
          AttributeName.withDefaultNS("negDoubleRounded") -> AttributeNumber(-2),
          AttributeName.withDefaultNS("double") -> AttributeNumber(2.34),
          AttributeName.withDefaultNS("negDouble") -> AttributeNumber(-2.34)
      ))) { unmarshalled }

    val attrs = unmarshalled(1)

    def assertScale(key: String, expectedScale: Int) = {
      attrs(AttributeName.withDefaultNS(key)) match {
        case num:AttributeNumber => assertResult(expectedScale, s"scale of $key attribute") {num.value.scale}
        case _ => fail(s"expected AttributeNumber for $key")
      }
    }

    assertScale("int", 0)
    assertScale("negInt", 0)
    assertScale("doubleRounded", 0)
    assertScale("negDoubleRounded", 0)
    assertScale("double", 2)
    assertScale("negDouble", 2)
  }

  it should "throw exception unmarshalling a list without listLength set for all" in withEmptyTestDatabase {
    val attributeRecs = Seq(
      ((1 -> WorkspaceAttributeRecord(dummyId2, workspaceId, AttributeName.defaultNamespace, "valList", None, Some(1), None, None, None, Some(2), Some(3), false, None)), None),
      ((1 -> WorkspaceAttributeRecord(dummyId2, workspaceId, AttributeName.defaultNamespace, "valList", None, Some(2), None, None, None, Some(1), None, false, None)), None),
      ((1 -> WorkspaceAttributeRecord(dummyId2, workspaceId, AttributeName.defaultNamespace, "valList", None, Some(3), None, None, None, Some(0), Some(3), false, None)), None)
    )

    intercept[RawlsException] {
      workspaceAttributeQuery.unmarshalAttributes(attributeRecs)
    }
  }

  it should "throw exception unmarshalling a list without listIndex set for all" in withEmptyTestDatabase {
    val attributeRecs = Seq(
      ((1 -> WorkspaceAttributeRecord(dummyId2, workspaceId, AttributeName.defaultNamespace, "valList", None, Some(1), None, None, None, Some(2), Some(3), false, None)), None),
      ((1 -> WorkspaceAttributeRecord(dummyId2, workspaceId, AttributeName.defaultNamespace, "valList", None, Some(2), None, None, None, None, Some(3), false, None)), None),
      ((1 -> WorkspaceAttributeRecord(dummyId2, workspaceId, AttributeName.defaultNamespace, "valList", None, Some(3), None, None, None, Some(0), Some(3), false, None)), None)
    )

    intercept[RawlsException] {
      workspaceAttributeQuery.unmarshalAttributes(attributeRecs)
    }
  }

  it should "extra data in workspace attribute temp table should not mess things up" in withEmptyTestDatabase {
    val workspaceId: UUID = UUID.randomUUID()
    val workspace = Workspace(
      "test_namespace",
      "test_name",
      workspaceId.toString,
      "bucketname",
      Some("workflow-collection"),
      currentTime(),
      currentTime(),
      "me",
      Map(
        AttributeName.withDefaultNS("attributeString") -> AttributeString("value"),
        AttributeName.withDefaultNS("attributeBool") -> AttributeBoolean(true),
        AttributeName.withDefaultNS("attributeNum") -> AttributeNumber(3.14159)),
      false)


    val updatedWorkspace = workspace.copy(attributes = Map(AttributeName.withDefaultNS("attributeString") -> AttributeString(UUID.randomUUID().toString)))

    def saveWorkspace = DbResource.dataSource.inTransaction(d => d.workspaceQuery.createOrUpdate(workspace))

    def updateWorkspace = {
      DbResource.dataSource.database.run(
        (this.workspaceAttributeScratchQuery += WorkspaceAttributeScratchRecord(0, workspaceId, AttributeName.defaultNamespace, "attributeString", Option("foo"), None, None, None, None, None, None, false, None, "not a transaction id")) andThen
          this.workspaceQuery.createOrUpdate(updatedWorkspace).transactionally andThen
          this.workspaceAttributeScratchQuery.map { r => (r.name, r.valueString) }.result.withPinnedSession
      )
    }

    assertResult(Vector(("attributeString", Some("foo")))) {
      Await.result(saveWorkspace flatMap { _ => updateWorkspace }, Duration.Inf)
    }

    assertWorkspaceResult(Option(updatedWorkspace)) {
      runAndWait(this.workspaceQuery.findById(workspaceId.toString))
    }
  }

  it should "extra data in entity attribute temp table should not mess things up" in withEmptyTestDatabase {
    val workspaceId: UUID = UUID.randomUUID()
    val workspace = Workspace(
      "test_namespace",
      "test_name",
      workspaceId.toString,
      "bucketname",
      Some("workflow-collection"),
      currentTime(),
      currentTime(),
      "me",
      Map.empty,
      false)

    val entity = Entity("e", "et", Map(
      AttributeName.withDefaultNS("attributeString") -> AttributeString("value"),
      AttributeName.withDefaultNS("attributeBool") -> AttributeBoolean(true),
      AttributeName.withDefaultNS("attributeNum") -> AttributeNumber(3.14159)))

    val updatedEntity = entity.copy(attributes = Map(AttributeName.withDefaultNS("attributeString") -> AttributeString(UUID.randomUUID().toString)))

    def saveWorkspace = DbResource.dataSource.inTransaction(d => d.workspaceQuery.createOrUpdate(workspace))
    def saveEntity = DbResource.dataSource.inTransaction(d => d.entityQuery.save(workspace, entity))

    val updateAction = for {
      entityRec <- this.entityQuery.findEntityByName(workspaceId, entity.entityType, entity.name).result
      _ <- this.entityAttributeScratchQuery += EntityAttributeScratchRecord(0, entityRec.head.id, AttributeName.defaultNamespace, "attributeString", Option("foo"), None, None, None, None, None, None, false, None, "not a transaction id")
      _ <- this.entityQuery.save(workspace, updatedEntity).transactionally
      result <- this.entityAttributeScratchQuery.map { r => (r.name, r.valueString) }.result
    } yield {
      result
    }

    assertResult(Vector(("attributeString", Some("foo")))) {
      val doIt = for {
        _ <- saveWorkspace
        _ <- saveEntity
        result <- DbResource.dataSource.database.run(updateAction.withPinnedSession)
      } yield result
      Await.result(doIt, Duration.Inf)
    }

    assertResult(Option(updatedEntity)) {
      runAndWait(this.entityQuery.get(workspace, entity.entityType, entity.name))
    }
  }

  it should "rewrite attributes" in withEmptyTestDatabase {
    def insertAndUpdateID(rec: WorkspaceAttributeRecord): WorkspaceAttributeRecord = {
      rec.copy(id = runAndWait((workspaceAttributeQuery returning workspaceAttributeQuery.map(_.id)) += rec))
    }

    runAndWait(workspaceQuery.createOrUpdate(workspace))

    val existing = Seq(
      insertAndUpdateID(WorkspaceAttributeRecord(dummyId1, workspaceId, AttributeName.defaultNamespace, "test1", Option("test"), None, None, None, None, None, None, deleted = false, None)),
      insertAndUpdateID(WorkspaceAttributeRecord(dummyId2, workspaceId, AttributeName.defaultNamespace, "test2", None, Option(2), None, None, None, None, None, deleted = false, None))
    )

    assertExpectedRecords(existing:_*)

    val update = WorkspaceAttributeRecord(2, workspaceId, AttributeName.defaultNamespace, "test2", Option("test2"), None, None, None, None, None, None, deleted = false, None)
    val insert = WorkspaceAttributeRecord(3, workspaceId, AttributeName.defaultNamespace, "test3", None, None, Option(false), None, None, None, None, deleted = false, None)
    val toSave = Seq(update, insert)

    runAndWait(workspaceAttributeQuery.rewriteAttrsAction(toSave, existing, workspaceAttributeScratchQuery.insertScratchAttributes))

    assertExpectedRecords(toSave:_*)
  }

  it should "apply attribute patch" in withEmptyTestDatabase {
    def insertAndUpdateID(rec: WorkspaceAttributeRecord): WorkspaceAttributeRecord = {
      rec.copy(id = runAndWait((workspaceAttributeQuery returning workspaceAttributeQuery.map(_.id)) += rec))
    }

    runAndWait(workspaceQuery.createOrUpdate(workspace))

    val existing = Seq(
      insertAndUpdateID(WorkspaceAttributeRecord(dummyId1, workspaceId, AttributeName.defaultNamespace, "test1", Option("test"), None, None, None, None, None, None, deleted = false, None)),
      insertAndUpdateID(WorkspaceAttributeRecord(dummyId2, workspaceId, AttributeName.defaultNamespace, "test2", None, Option(2), None, None, None, None, None, deleted = false, None))
    )

    assertExpectedRecords(existing:_*)

    val update = WorkspaceAttributeRecord(2, workspaceId, AttributeName.defaultNamespace, "test2", Option("test2"), None, None, None, None, None, None, deleted = false, None)
    val insert = WorkspaceAttributeRecord(3, workspaceId, AttributeName.defaultNamespace, "test3", None, None, Option(false), None, None, None, None, deleted = false, None)

    //test insert and update
    runAndWait(workspaceAttributeQuery.patchAttributesAction(Seq(insert), Seq(update), Seq(), workspaceAttributeScratchQuery.insertScratchAttributes))
    assertExpectedRecords(Seq(existing.head, update, insert):_*)

    //test delete
    runAndWait(workspaceAttributeQuery.patchAttributesAction(Seq(), Seq(), existing.map(_.id), workspaceAttributeScratchQuery.insertScratchAttributes))
    assertExpectedRecords(Seq(insert):_*)
  }

  it should "findUniqueStringsByNameQuery shouldn't return any duplicates, limit results by namespace" in withEmptyTestDatabase{

    runAndWait(workspaceQuery.createOrUpdate(workspace))
    runAndWait(insertWorkspaceAttributeRecords(workspaceId, AttributeName.withDefaultNS("testString"), AttributeString("cant")))
    runAndWait(insertWorkspaceAttributeRecords(workspaceId, AttributeName.withTagsNS, AttributeString("cancer")))
    runAndWait(insertWorkspaceAttributeRecords(workspaceId, AttributeName.withTagsNS, AttributeString("cantaloupe")))


    val workspace2ID = UUID.randomUUID()
    val workspace2 = Workspace("broad-dsde-test", "test-tag-workspace", workspace2ID.toString, "fake-bucket", Some("workflow-collection"), DateTime.now, DateTime.now, "testuser", Map.empty, false)
    runAndWait(workspaceQuery.createOrUpdate(workspace2))
    runAndWait(insertWorkspaceAttributeRecords(workspace2ID, AttributeName.withTagsNS, AttributeString("cancer")))
    runAndWait(insertWorkspaceAttributeRecords(workspace2ID, AttributeName.withTagsNS, AttributeString("buffalo")))

    assertResult(Vector(("cancer", 2), ("cantaloupe", 1))) {
      runAndWait(workspaceAttributeQuery.findUniqueStringsByNameQuery(AttributeName.withTagsNS, Some("can")).result)
    }

    assertResult(Vector(("cancer", 2), ("buffalo", 1), ("cantaloupe", 1))) {
      runAndWait(workspaceAttributeQuery.findUniqueStringsByNameQuery(AttributeName.withTagsNS, None).result)
    }
    assertResult(Vector(("cant", 1))) {
      runAndWait(workspaceAttributeQuery.findUniqueStringsByNameQuery(AttributeName.withDefaultNS("testString"), Some("can")).result)
    }
  }

  private def runWorkspaceSaveNewTest(insertAttribute: Attribute, updateAttribute: Attribute): Unit = {
    withDefaultTestDatabase {
      withWorkspaceContext(testData.workspace) { context =>
        // Try to insert new attribute
        val inserts = Map(AttributeName.withDefaultNS("newWorkspaceAttribute") -> insertAttribute)

        val expectedAfterInsertion = testData.workspace.attributes ++ inserts

        runAndWait(workspaceQuery.createOrUpdate(
          testData.workspace.copy(attributes = expectedAfterInsertion)
        ))

        val resultAfterInsert = runAndWait(workspaceQuery.findById(testData.workspace.workspaceId)).head.attributes

        assertSameElements(expectedAfterInsertion, resultAfterInsert)

        // Try to update the new attribute
        val updates: AttributeMap = Map(AttributeName.withDefaultNS("newWorkspaceAttribute") -> updateAttribute)

        val expectedAfterUpdate = testData.workspace.attributes ++ updates

        runAndWait(workspaceQuery.createOrUpdate(
          testData.workspace.copy(attributes = expectedAfterUpdate)
        ))

        val resultAfterUpdate = runAndWait(workspaceQuery.findById(testData.workspace.workspaceId)).head.attributes

        // check that the new attribute has been updated
        assertSameElements(expectedAfterUpdate, resultAfterUpdate)
      }
    }
  }

  private def runEntitySaveNewTest(insertAttribute: Attribute, updateAttribute: Attribute): Unit = {
    withDefaultTestDatabase {
      withWorkspaceContext(testData.workspace) { context =>
        // Try to insert new attribute
        val inserts = Map(AttributeName.withDefaultNS("newEntityAttribute") -> insertAttribute)

        val expectedAfterInsertion = testData.sample1.attributes ++ inserts

        runAndWait(entityQuery.save(
          context,
          //testData.sample1.copy(attributes = expectedAfterInsertion),
          // We could just use the above... but why not instead use the wonderful constructor that uses
          // (name: String, type: String) instead of (type: String, name:String) like the lookup methods.
          // No. I did not spend a long time debugging after copy/paste/swapping the name and type by accident.
          // Why do you ask?
          Entity("sample1", "Sample", expectedAfterInsertion),
        ))

        val resultAfterInsert = runAndWait(entityQuery.get(context, "Sample", "sample1")).head.attributes

        // check that the new attribute has been updated
        assertSameElements(expectedAfterInsertion, resultAfterInsert)

        // Try to update the new attribute
        val updates: AttributeMap = Map(AttributeName.withDefaultNS("newEntityAttribute") -> updateAttribute)

        val expectedAfterUpdate = testData.sample1.attributes ++ updates

        runAndWait(entityQuery.save(
          context,
          testData.sample1.copy(attributes = expectedAfterUpdate),
        ))

        val resultAfterUpdate = runAndWait(entityQuery.get(context, "Sample", "sample1")).head.attributes

        // check that the new attribute has been updated
        assertSameElements(expectedAfterUpdate, resultAfterUpdate)
      }
    }
  }

  private def runEntityPatchNewTest(insertAttribute: Attribute, updateAttribute: Attribute): Unit = {
    withDefaultTestDatabase {
      withWorkspaceContext(testData.workspace) { context =>
        // insert new attribute
        val inserts = Map(AttributeName.withDefaultNS("newEntityAttribute") -> insertAttribute)

        val expectedAfterInsertion = testData.sample1.attributes ++ inserts

        runAndWait(entityQuery.saveEntityPatch(
          context,
          testData.sample1.toReference,
          inserts,
          Seq.empty[AttributeName]
        ))

        val resultAfterInsert = runAndWait(entityQuery.get(context, "Sample", "sample1")).head.attributes

        assertSameElements(expectedAfterInsertion, resultAfterInsert)

        // update the new attribute
        val updates: AttributeMap = Map(AttributeName.withDefaultNS("newEntityAttribute") -> updateAttribute)

        val expectedAfterUpdate = testData.sample1.attributes ++ updates

        runAndWait(entityQuery.saveEntityPatch(
          context,
          testData.sample1.toReference,
          updates,
          Seq.empty[AttributeName])
        )

        val resultAfterUpdate = runAndWait(entityQuery.get(context, "Sample", "sample1")).head.attributes

        // check that the new attribute has been updated
        assertSameElements(expectedAfterUpdate, resultAfterUpdate)
      }
    }
  }

  private case class AttributeTestFunction(description: String, run: (Attribute, Attribute) => Unit)

  private val attributeTestFunctions = List(
    AttributeTestFunction("workspaceQuery.save()", runWorkspaceSaveNewTest),
    AttributeTestFunction("entityQuery.save()", runEntitySaveNewTest),
    AttributeTestFunction("entityQuery.saveEntityPatch()", runEntityPatchNewTest),
  )

  private case class AttributeTestData(description: String, attribute: Attribute)

  private val attributeTestData = List(
    AttributeTestData(
      "a null attribute value",
      AttributeNull
    ),
    AttributeTestData(
      "an attribute single value",
      AttributeString("abc1"),
    ),
    AttributeTestData(
      "an attribute list with a single value",
      AttributeValueList(List(
        AttributeString("abc2"),
      )),
    ),
    AttributeTestData(
      "an attribute list of strings",
      AttributeValueList(List(
        AttributeString("abc3"),
        AttributeString("def"),
        AttributeString("abc12"),
        AttributeString("xyz"),
      )),
    ),
    AttributeTestData(
      "an attribute list of json",
      AttributeValueList(List(
        AttributeValueRawJson(JsObject("key1" -> JsString("valueA"))),
        AttributeValueRawJson(JsObject("key2" -> JsString("valueB"))),
        AttributeValueRawJson(JsObject("key3" -> JsString("valueC"))),
        AttributeValueRawJson(JsObject("key4" -> JsString("valueD"))),
      )),
    ),
  )

  attributeTestFunctions.foreach { attributeTestFunction =>
    // Test all combinations, including a->b AND the reverse b->a
    attributeTestData.combinations(2).flatMap(x => List(x, x.reverse)).foreach {
      case List(AttributeTestData(description1, attribute1), AttributeTestData(description2, attribute2)) =>
        it should s"reflect ${attributeTestFunction.description} changes in " +
          s"a new attribute when $description1 changes to $description2" in {
          attributeTestFunction.run(attribute1, attribute2)
        }
    }
  }

}<|MERGE_RESOLUTION|>--- conflicted
+++ resolved
@@ -161,11 +161,7 @@
   }
 
   it should "insert entity reference attribute" in withEmptyTestDatabase {
-<<<<<<< HEAD
-    runAndWait(workspaceQuery += WorkspaceRecord("testns", "testname1", workspaceId, "bucket", Some("workflow-collection"), defaultTimeStamp, defaultTimeStamp, "me", false, 0, WorkspaceVersions.V1.value, "gp", None, None))
-=======
-    runAndWait(workspaceQuery += WorkspaceRecord("testns", "testname1", workspaceId, "bucket", Some("workflow-collection"), defaultTimeStamp, defaultTimeStamp, defaultTimeStamp, "me", false, 0, WorkspaceVersions.V1.value, "gp"))
->>>>>>> e0f8b249
+    runAndWait(workspaceQuery += WorkspaceRecord("testns", "testname1", workspaceId, "bucket", Some("workflow-collection"), defaultTimeStamp, defaultTimeStamp, defaultTimeStamp, "me", false, 0, WorkspaceVersions.V1.value, "gp", None, None))
     val entityId = runAndWait((entityQuery returning entityQuery.map(_.id)) += EntityRecord(0, "name", "type", workspaceId, 0, deleted = false, None))
     val testAttribute = AttributeEntityReference("type", "name")
     runAndWait(insertWorkspaceAttributeRecords(workspaceId, AttributeName.withDefaultNS("test"), testAttribute))
@@ -174,11 +170,7 @@
   }
 
   it should "insert entity reference attribute list" in withEmptyTestDatabase {
-<<<<<<< HEAD
-    runAndWait(workspaceQuery += WorkspaceRecord("testns", "testname2", workspaceId, "bucket", Some("workflow-collection"), defaultTimeStamp, defaultTimeStamp, "me", false, 0, WorkspaceVersions.V1.value, "gp", None, None))
-=======
-    runAndWait(workspaceQuery += WorkspaceRecord("testns", "testname2", workspaceId, "bucket", Some("workflow-collection"), defaultTimeStamp, defaultTimeStamp, defaultTimeStamp, "me", false, 0, WorkspaceVersions.V1.value, "gp"))
->>>>>>> e0f8b249
+    runAndWait(workspaceQuery += WorkspaceRecord("testns", "testname2", workspaceId, "bucket", Some("workflow-collection"), defaultTimeStamp, defaultTimeStamp, defaultTimeStamp, "me", false, 0, WorkspaceVersions.V1.value, "gp", None, None))
     val entityId1 = runAndWait((entityQuery returning entityQuery.map(_.id)) += EntityRecord(0, "name1", "type", workspaceId, 0, deleted = false, None))
     val entityId2 = runAndWait((entityQuery returning entityQuery.map(_.id)) += EntityRecord(0, "name2", "type", workspaceId, 0, deleted = false, None))
     val entityId3 = runAndWait((entityQuery returning entityQuery.map(_.id)) += EntityRecord(0, "name3", "type", workspaceId, 0, deleted = false, None))
@@ -196,11 +188,7 @@
   }
 
   it should "throw exception inserting ref to nonexistent entity" in withEmptyTestDatabase {
-<<<<<<< HEAD
-    runAndWait(workspaceQuery += WorkspaceRecord("testns", "testname3", workspaceId, "bucket", Some("workflow-collection"), defaultTimeStamp, defaultTimeStamp, "me", false, 0, WorkspaceVersions.V1.value, "gp", None, None))
-=======
-    runAndWait(workspaceQuery += WorkspaceRecord("testns", "testname3", workspaceId, "bucket", Some("workflow-collection"), defaultTimeStamp, defaultTimeStamp, defaultTimeStamp, "me", false, 0, WorkspaceVersions.V1.value, "gp"))
->>>>>>> e0f8b249
+    runAndWait(workspaceQuery += WorkspaceRecord("testns", "testname3", workspaceId, "bucket", Some("workflow-collection"), defaultTimeStamp, defaultTimeStamp, defaultTimeStamp, "me", false, 0, WorkspaceVersions.V1.value, "gp", None, None))
     val testAttribute = AttributeEntityReference("type", "name")
     intercept[RawlsException] {
       runAndWait(insertWorkspaceAttributeRecords(workspaceId, AttributeName.withDefaultNS("test"), testAttribute))
