--- conflicted
+++ resolved
@@ -5772,10 +5772,6 @@
             email: email authorization
             profile: profile authorization
             https://www.googleapis.com/auth/cloud-billing: cloud billing authorization
-<<<<<<< HEAD
             https://www.googleapis.com/auth/bigquery.readonly: BigQuery read only authorization
-=======
-
 security:
-  - authorization: [openid, email, profile]
->>>>>>> e0f8b249
+  - authorization: [openid, email, profile]