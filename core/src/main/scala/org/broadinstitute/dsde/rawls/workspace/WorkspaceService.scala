--- conflicted
+++ resolved
@@ -177,27 +177,6 @@
   def AdminAbortSubmission(workspaceName: WorkspaceName, submissionId: String) = adminAbortSubmission(workspaceName,submissionId)
   def AdminWorkflowQueueStatusByUser = adminWorkflowQueueStatusByUser()
 
-<<<<<<< HEAD
-=======
-  def createWorkspace(workspaceRequest: WorkspaceRequest, parentSpan: Span = null): Future[Workspace] =
-    traceWithParent("withAttributeNamespaceCheck", parentSpan)( s1 => withAttributeNamespaceCheck(workspaceRequest) {
-      traceWithParent("withBillingProjectContext", s1)(s2 => withBillingProjectContext(workspaceRequest.namespace, s2) { billingProject =>
-        for {
-          workspace <- traceWithParent("withNewWorkspaceContext", s2) (s3 => dataSource.inTransaction({ dataAccess =>
-            withNewWorkspaceContext(workspaceRequest, billingProject, dataAccess, s3) { workspaceContext =>
-              DBIO.successful(workspaceContext)
-            }
-          }, TransactionIsolation.ReadCommitted)) // read committed to avoid deadlocks on workspace attr scratch table
-          // After creating the Workspace, THIS is where we want to add the project to the Service Perimeter.  We need
-          // to wait until the Workspace is persisted before adding to the Service Perimeter because the database IS the
-          // source of record for which Google Projects need to be in the Service Perimeter because the method to add
-          // projects to the Service Perimeter overwrites the entire list projects in the Perimeter
-          _ <- maybeUpdateGoogleProjectsInPerimeter(billingProject)
-        } yield workspace
-      })
-    })
-
->>>>>>> ada0b859
   /** Returns the Set of legal field names supplied by the user, trimmed of whitespace.
     * Throws an error if the user supplied an unrecognized field name.
     * Legal field names are any member of `WorkspaceResponse`, `WorkspaceDetails`,
@@ -597,84 +576,6 @@
       .map {p => p.get(workspaceContext.workspaceIdAsUUID).get}
   }
 
-<<<<<<< HEAD
-=======
-  // NOTE: Orchestration has its own implementation of cloneWorkspace. When changing something here, you may also need to update orchestration's implementation (maybe helpful search term: `Post(workspacePath + "/clone"`).
-  def cloneWorkspace(sourceWorkspaceName: WorkspaceName, destWorkspaceRequest: WorkspaceRequest): Future[Workspace] = {
-    destWorkspaceRequest.copyFilesWithPrefix.foreach(prefix => validateFileCopyPrefix(prefix))
-
-    val (libraryAttributeNames, workspaceAttributeNames) = destWorkspaceRequest.attributes.keys.partition(name => name.namespace == AttributeName.libraryNamespace)
-    withAttributeNamespaceCheck(workspaceAttributeNames) {
-      withLibraryAttributeNamespaceCheck(libraryAttributeNames) {
-        withBillingProjectContext(destWorkspaceRequest.namespace) { destBillingProject =>
-          getWorkspaceContextAndPermissions(sourceWorkspaceName, SamWorkspaceActions.read).flatMap { permCtx =>
-            for {
-              workspaceTuple <- dataSource.inTransaction( { dataAccess =>
-                // get the source workspace again, to avoid race conditions where the workspace was updated outside of this transaction
-                withWorkspaceContext(permCtx.toWorkspaceName, dataAccess) { sourceWorkspaceContext =>
-                  DBIO.from(samDAO.getResourceAuthDomain(SamResourceTypeNames.workspace, sourceWorkspaceContext.workspaceId, userInfo)).flatMap { sourceAuthDomains =>
-                    withClonedAuthDomain(sourceAuthDomains.map(n => ManagedGroupRef(RawlsGroupName(n))).toSet, destWorkspaceRequest.authorizationDomain.getOrElse(Set.empty)) { newAuthDomain =>
-
-                      // add to or replace current attributes, on an individual basis
-                      val newAttrs = sourceWorkspaceContext.attributes ++ destWorkspaceRequest.attributes
-
-                      withNewWorkspaceContext(destWorkspaceRequest.copy(authorizationDomain = Option(newAuthDomain), attributes = newAttrs), destBillingProject, dataAccess) { destWorkspaceContext =>
-                        dataAccess.entityQuery.copyAllEntities(sourceWorkspaceContext, destWorkspaceContext) andThen
-                          dataAccess.methodConfigurationQuery.listActive(sourceWorkspaceContext).flatMap { methodConfigShorts =>
-                            val inserts = methodConfigShorts.map { methodConfigShort =>
-                              dataAccess.methodConfigurationQuery.get(sourceWorkspaceContext, methodConfigShort.namespace, methodConfigShort.name).flatMap { methodConfig =>
-                                dataAccess.methodConfigurationQuery.create(destWorkspaceContext, methodConfig.get)
-                              }
-                            }
-                            DBIO.seq(inserts: _*)
-                          } andThen {
-                          DBIO.successful((sourceWorkspaceContext, destWorkspaceContext))
-                        }
-                      }
-                    }
-                  }
-                }
-              }, TransactionIsolation.ReadCommitted)
-              _ <- maybeUpdateGoogleProjectsInPerimeter(destBillingProject)
-            } yield workspaceTuple
-            // read committed to avoid deadlocks on workspace attr scratch table
-          }.map { case (sourceWorkspaceContext, destWorkspaceContext) =>
-            //we will fire and forget this. a more involved, but robust, solution involves using the Google Storage Transfer APIs
-            //in most of our use cases, these files should copy quickly enough for there to be no noticeable delay to the user
-            //we also don't want to block returning a response on this call because it's already a slow endpoint
-            destWorkspaceRequest.copyFilesWithPrefix.foreach { prefix =>
-              copyBucketFiles(sourceWorkspaceContext, destWorkspaceContext, prefix)
-            }
-
-            destWorkspaceContext
-          }
-        }
-      }
-    }
-  }
-
-  private def validateFileCopyPrefix(copyFilesWithPrefix: String): Unit = {
-    if(copyFilesWithPrefix.isEmpty) throw new RawlsExceptionWithErrorReport(ErrorReport(StatusCodes.BadRequest, """You may not specify an empty string for `copyFilesWithPrefix`. Did you mean to specify "/" or leave the field out entirely?"""))
-  }
-
-  private def copyBucketFiles(sourceWorkspaceContext: Workspace, destWorkspaceContext: Workspace, copyFilesWithPrefix: String): Future[List[Option[StorageObject]]] = {
-    gcsDAO.listObjectsWithPrefix(sourceWorkspaceContext.bucketName, copyFilesWithPrefix).flatMap { objectsToCopy =>
-      Future.traverse(objectsToCopy) { objectToCopy =>  gcsDAO.copyFile(sourceWorkspaceContext.bucketName, objectToCopy.getName, destWorkspaceContext.bucketName, objectToCopy.getName) }
-    }
-  }
-
-  private def withClonedAuthDomain[T](sourceWorkspaceADs: Set[ManagedGroupRef], destWorkspaceADs: Set[ManagedGroupRef])(op: (Set[ManagedGroupRef]) => ReadWriteAction[T]): ReadWriteAction[T] = {
-    // if the source has an auth domain, the dest must also have that auth domain as a subset
-    // otherwise, the caller may choose to add to the auth domain
-    if(sourceWorkspaceADs.subsetOf(destWorkspaceADs)) op(sourceWorkspaceADs ++ destWorkspaceADs)
-    else {
-      val missingGroups = sourceWorkspaceADs -- destWorkspaceADs
-      val errorMsg = s"Source workspace has an Authorization Domain containing the groups ${missingGroups.map(_.membersGroupName.value).mkString(", ")}, which are missing on the destination workspace"
-      DBIO.failed(new RawlsExceptionWithErrorReport(ErrorReport(StatusCodes.UnprocessableEntity, errorMsg)))
-    }
-  }
-
->>>>>>> ada0b859
   private def isUserPending(userEmail: String): Future[Boolean] = {
     samDAO.getUserIdInfo(userEmail, userInfo).map {
       case SamDAO.User(x) => x.googleSubjectId.isEmpty
@@ -1844,306 +1745,6 @@
     }
   }
 
-<<<<<<< HEAD
-=======
-  // TODO: https://broadworkbench.atlassian.net/browse/CA-946
-  // This method should talk to the Resource Buffering Service, get a Google Project, and then set the appropriate
-  // Billing Account on the project and any other things we need to set on the Project.
-  private def getGoogleProjectFromRBS: Future[GoogleProjectId] = {
-    // TODO: Implement for real
-    Future.successful(GoogleProjectId(UUID.randomUUID.toString.substring(0, 8) + "_fake_proj_name"))
-  }
-
-  /**
-    * Gets a Google Project from the Resource Buffering Service (RBS) and sets it up to be usable by Rawls as the backing
-    * Google Project for a Workspace.  The specific entities in the Google Project (like Buckets or compute nodes or
-    * whatever) that are used by the Workspace will all get set up later after the Workspace is created in Rawls.  The
-    * project should NOT be added to any Service Perimeters yet, that needs to happen AFTER we persist the Workspace
-    * record.
-    * 1. Claim Project from RBS
-    * 2. Update Billing Account information on Google Project
-    *
-    * @param billingProject
-    * @param span
-    * @return Future[(GoogleProjectId, GoogleProjectNumber)] of the project that we claimed from RBS
-    */
-  private def setupGoogleProject(billingProject: RawlsBillingProject, span: Span = null): Future[(GoogleProjectId, GoogleProjectNumber)] = {
-    // We should never get here with a missing or invalid Billing Account, but we still need to get the value out of the
-    // Option, so we are being thorough
-    val billingAccount = billingProject.billingAccount match {
-      case Some(ba) if !billingProject.invalidBillingAccount => ba
-      case _ => throw new RawlsExceptionWithErrorReport(ErrorReport(StatusCodes.BadRequest, s"Billing Account is missing or invalid for Billing Project: ${billingProject}"))
-    }
-
-    for {
-      googleProjectId <- traceWithParent("getGoogleProjectFromRBS", span)(_ => getGoogleProjectFromRBS)
-      _ <- traceWithParent("updateBillingAccountForProject", span)(_ => gcsDAO.setBillingAccountForProject(googleProjectId, billingAccount))
-      googleProjectNumber <- traceWithParent("getProjectNumberFromGoogle", span)(_ => getGoogleProjectNumber(googleProjectId))
-    } yield (googleProjectId, googleProjectNumber)
-  }
-
-  private def getGoogleProjectNumber(googleProjectId: GoogleProjectId): Future[GoogleProjectNumber] = {
-    gcsDAO.getGoogleProject(googleProjectId).map { p => Option(p.getProjectNumber) match {
-        case None => throw new RawlsExceptionWithErrorReport(ErrorReport(StatusCodes.BadGateway, s"Failed to retrieve Google Project Number for Google Project ${googleProjectId}"))
-        case Some(longProjectNumber) => GoogleProjectNumber(longProjectNumber.toString)
-      }
-    }
-  }
-
-  /**
-    * If a ServicePerimeter is specified on the BillingProject, then we should update the list of Google Projects in the
-    * Service Perimeter.  All newly created Workspaces (and their newly claimed Google Projects) should already be
-    * persisted in the Rawls database prior to calling this method.  If no ServicePerimeter is specified on the Billing
-    * Project, do nothing
-    *
-    * @param billingProject
-    * @param span
-    * @return Future[Unit]
-    */
-  private def maybeUpdateGoogleProjectsInPerimeter(billingProject: RawlsBillingProject, span: Span = null): Future[Unit] = {
-    billingProject.servicePerimeter match {
-      case Some(servicePerimeterName) => overwriteGoogleProjectsInPerimeter(servicePerimeterName)
-      case None => Future.successful()
-    }
-  }
-
-  /**
-    * Some Service Perimeters may required that they have some additional non-Terra Google Projects that need to be in
-    * the perimeter for some other reason.  These are provided to us by the Service Perimeter stakeholders and we add
-    * them to the Rawls Config so that whenever we update the list of projects for a perimeter, these projects are
-    * always included.
-    *
-    * @param servicePerimeterName
-    * @return
-    */
-  private def loadStaticProjectsForPerimeter(servicePerimeterName: ServicePerimeterName): Seq[GoogleProjectNumber] = {
-    config.staticProjectsInPerimeters.getOrElse(servicePerimeterName, Seq.empty)
-  }
-
-  /**
-    * Takes the the name of a Service Perimeter as the only parameter.  Since multiple Billing Projects can specify the
-    * same Service Perimeter, we will:
-    * 1. Load all the Billing Projects that also use this servicePerimeterName
-    * 2. Load all the Workspaces in all of those Billing Projects
-    * 3. Collect all of the GoogleProjectNumbers from those Workspaces
-    * 4. Post that list to Google to overwrite the Service Perimeter's list of included Google Projects
-    * 5. Poll until Google Operation to update the Service Perimeter gets to some terminal state
-    * Throw exceptions if any of this goes awry
-    *
-    * @param servicePerimeterName
-    * @return Future[Unit] indicating whether we succeeded to update the Service Perimeter
-    */
-  private def overwriteGoogleProjectsInPerimeter(servicePerimeterName: ServicePerimeterName): Future[Unit] = {
-    collectWorkspacesInPerimeter(servicePerimeterName).map { workspacesInPerimeter =>
-      val projectNumbers = workspacesInPerimeter.flatMap(_.googleProjectNumber) ++ loadStaticProjectsForPerimeter(servicePerimeterName)
-      val projectNumberStrings = projectNumbers.map(_.value).toSet
-
-      // Make the call to Google to overwrite the project.  Poll and wait for the Google Operation to complete
-      gcsDAO.accessContextManagerDAO.overwriteProjectsInServicePerimeter(servicePerimeterName, projectNumberStrings).map { operation =>
-        // Keep retrying the pollOperation until the OperationStatus that gets returned is some terminal status
-        retryUntilSuccessOrTimeout(failureLogMessage = s"Google Operation to update Service Perimeter: ${servicePerimeterName} was not successful")(5 seconds, 50 seconds) { () =>
-          gcsDAO.pollOperation(OperationId(GoogleApiTypes.AccessContextManagerApi, operation.getName)).map {
-            case OperationStatus(false, _) => Future.failed(new RawlsException(s"Google Operation to update Service Perimeter ${servicePerimeterName} is still in progress..."))
-            // TODO: If the operation to update the Service Perimeter failed, we need to consider the possibility that
-            // the list of Projects in the Perimeter may have been wiped or somehow modified in an undesirable way.  If
-            // this happened, it would be possible for Projects intended to be in the Perimeter are NOT in that
-            // Perimeter anymore, which is a problem.
-            case OperationStatus(true, errorMessage) if !errorMessage.isEmpty => Future.successful(throw new RawlsExceptionWithErrorReport(ErrorReport(StatusCodes.InternalServerError, s"Google Operation to update Service Perimeter ${servicePerimeterName} failed with message: ${errorMessage}")))
-            case _ => Future.successful()
-          }
-        }
-      }
-    }
-  }
-
-  /**
-    * In its own transaction, look up all of the Workspaces contained in Billing Projects that use the specified
-    * ServicePerimeterName
-    *
-    * @param servicePerimeterName
-    * @return
-    */
-  private def collectWorkspacesInPerimeter(servicePerimeterName: ServicePerimeterName): Future[Seq[Workspace]] = {
-    dataSource.inTransaction { dataAccess =>
-      dataAccess.workspaceQuery.getWorkspacesInPerimeter(servicePerimeterName)
-    }
-  }
-
-  /**
-    * takes a RawlsBillingProject and checks that Rawls has the appropriate permissions on the underlying Billing
-    * Account on Google.  Does NOT check if Terra _User_ has necessary permissions on the Billing Account.  Updates
-    * BillingProject to persist latest 'invalidBillingAccount' info.  Returns TRUE if user has right IAM access, else
-    * FALSE
-    */
-  def updateAndGetBillingAccountAccess(billingProject: RawlsBillingProject, parentSpan: Span = null): Future[Boolean] = {
-    val billingAccountName: RawlsBillingAccountName = billingProject.billingAccount.getOrElse(throw new RawlsExceptionWithErrorReport(errorReport = ErrorReport(StatusCodes.InternalServerError, s"Billing Project ${billingProject.projectName.value} has no Billing Account associated with it")))
-    for {
-      hasAccess <- traceWithParent("checkBillingAccountIAM", parentSpan)(_ => gcsDAO.testDMBillingAccountAccess(billingAccountName))
-      _ <- maybeUpdateInvalidBillingAccountField(billingProject, !hasAccess, parentSpan)
-    } yield hasAccess
-  }
-
-  private def maybeUpdateInvalidBillingAccountField(billingProject: RawlsBillingProject, invalidBillingAccount: Boolean, span: Span = null): Future[Seq[Int]] = {
-    // Only update the Billing Project record if the invalidBillingAccount field has changed
-    if (billingProject.invalidBillingAccount != invalidBillingAccount) {
-      val updatedBillingProject = billingProject.copy(invalidBillingAccount = invalidBillingAccount)
-      dataSource.inTransaction { dataAccess =>
-        traceDBIOWithParent("updateInvalidBillingAccountField", span)(_ => dataAccess.rawlsBillingProjectQuery.updateBillingProjects(Seq(updatedBillingProject)))
-      }
-    } else {
-      Future.successful(Seq[Int]())
-    }
-  }
-
-  /**
-    * Checks that Rawls has the right permissions on the BillingProject's Billing Account, and then passes along the
-    * BillingProject to op to be used by code in this context
-    *
-    * @param billingProjectName
-    * @param parentSpan
-    * @param op
-    * @tparam T
-    * @return
-    */
-  private def withBillingProjectContext[T](billingProjectName: String, parentSpan: Span = null)(op: (RawlsBillingProject) => Future[T]): Future[T] = {
-    for {
-      maybeBillingProject <- dataSource.inTransaction { dataAccess =>
-        traceDBIOWithParent("loadBillingProject", parentSpan)(_ => dataAccess.rawlsBillingProjectQuery.load(RawlsBillingProjectName(billingProjectName)))
-      }
-      billingProject = maybeBillingProject.getOrElse(throw new RawlsExceptionWithErrorReport(errorReport = ErrorReport(StatusCodes.BadRequest, s"Billing Project ${billingProjectName} does not exist")))
-      _ <- updateAndGetBillingAccountAccess(billingProject, parentSpan).map { hasAccess =>
-        if (!hasAccess) {
-          throw new RawlsExceptionWithErrorReport(errorReport = ErrorReport(StatusCodes.Forbidden, s"Terra does not have required permissions on Billing Account: ${billingProject.billingAccount}.  Please ensure that 'terra-billing@terra.bio' is a member of your Billing Account with the 'Billing Account User' role"))
-        }
-      }
-      result <- op(billingProject)
-    } yield result
-  }
-
-  // TODO: find and assess all usages. This is written to reside inside a DB transaction, but it makes external REST calls.
-  private def withNewWorkspaceContext[T](workspaceRequest: WorkspaceRequest, billingProject: RawlsBillingProject, dataAccess: DataAccess, parentSpan: Span = null)
-                                     (op: (Workspace) => ReadWriteAction[T]): ReadWriteAction[T] = {
-
-    def getBucketName(workspaceId: String, secure: Boolean) = s"${config.workspaceBucketNamePrefix}-${if(secure) "secure-" else ""}${workspaceId}"
-    def getLabels(authDomain: List[ManagedGroupRef]) = authDomain match {
-      case Nil => Map(WorkspaceService.SECURITY_LABEL_KEY -> WorkspaceService.LOW_SECURITY_LABEL)
-      case ads => Map(WorkspaceService.SECURITY_LABEL_KEY -> WorkspaceService.HIGH_SECURITY_LABEL) ++ ads.map(ad => gcsDAO.labelSafeString(ad.membersGroupName.value, "ad-") -> "")
-    }
-
-    def saveNewWorkspace(workspaceId: String, workspaceRequest: WorkspaceRequest, bucketName: String, projectOwnerPolicyEmail: WorkbenchEmail, googleProjectId: GoogleProjectId, googleProjectNumber: Option[GoogleProjectNumber], dataAccess: DataAccess, parentSpan: Span = null): ReadWriteAction[(Workspace, Map[SamResourcePolicyName, WorkbenchEmail])] = {
-      val currentDate = DateTime.now
-
-      val workspace = Workspace(
-        namespace = workspaceRequest.namespace,
-        name = workspaceRequest.name,
-        workspaceId = workspaceId,
-        bucketName = bucketName,
-        workflowCollectionName = Some(workspaceId),
-        createdDate = currentDate,
-        lastModified = currentDate,
-        createdBy = userInfo.userEmail.value,
-        attributes = workspaceRequest.attributes,
-        isLocked = false,
-        workspaceVersion = WorkspaceVersions.V2,
-        googleProjectId = googleProjectId,
-        googleProjectNumber = googleProjectNumber
-      )
-
-      traceDBIOWithParent("save", parentSpan)(_ => dataAccess.workspaceQuery.createOrUpdate(workspace)).flatMap { _ =>
-        DBIO.from(for {
-          resource <- {
-            val projectOwnerPolicy = SamWorkspacePolicyNames.projectOwner -> SamPolicy(Set(projectOwnerPolicyEmail), Set.empty, Set(SamWorkspaceRoles.owner, SamWorkspaceRoles.projectOwner))
-            val ownerPolicyMembership: Set[WorkbenchEmail] = if (workspaceRequest.noWorkspaceOwner.getOrElse(false)) {
-              Set.empty
-            } else {
-              Set(WorkbenchEmail(userInfo.userEmail.value))
-            }
-            val ownerPolicy = SamWorkspacePolicyNames.owner -> SamPolicy(ownerPolicyMembership, Set.empty, Set(SamWorkspaceRoles.owner))
-            val writerPolicy = SamWorkspacePolicyNames.writer -> SamPolicy(Set.empty, Set.empty, Set(SamWorkspaceRoles.writer))
-            val readerPolicy = SamWorkspacePolicyNames.reader -> SamPolicy(Set.empty, Set.empty, Set(SamWorkspaceRoles.reader))
-            val shareReaderPolicy = SamWorkspacePolicyNames.shareReader -> SamPolicy(Set.empty, Set.empty, Set(SamWorkspaceRoles.shareReader))
-            val shareWriterPolicy = SamWorkspacePolicyNames.shareWriter -> SamPolicy(Set.empty, Set.empty, Set(SamWorkspaceRoles.shareWriter))
-            val canComputePolicy = SamWorkspacePolicyNames.canCompute -> SamPolicy(Set.empty, Set.empty, Set(SamWorkspaceRoles.canCompute))
-            val canCatalogPolicy = SamWorkspacePolicyNames.canCatalog -> SamPolicy(Set.empty, Set.empty, Set(SamWorkspaceRoles.canCatalog))
-
-            val defaultPolicies = Map(projectOwnerPolicy, ownerPolicy, writerPolicy, readerPolicy, shareReaderPolicy, shareWriterPolicy, canComputePolicy, canCatalogPolicy)
-
-            traceWithParent("createResourceFull", parentSpan)(_ => samDAO.createResourceFull(SamResourceTypeNames.workspace, workspaceId, defaultPolicies, workspaceRequest.authorizationDomain.getOrElse(Set.empty).map(_.membersGroupName.value), userInfo, None))
-          }
-
-          // policyMap has policyName -> policyEmail
-          policyMap: Map[SamResourcePolicyName, WorkbenchEmail] = resource.accessPolicies.map( x => SamResourcePolicyName(x.id.accessPolicyName) -> WorkbenchEmail(x.email)).toMap
-
-          // declare these next two Futures so they start in parallel
-          createWorkflowCollectionFuture = traceWithParent("createWorkflowCollectionForWorkspace", parentSpan)( s1 => createWorkflowCollectionForWorkspace(workspaceId, policyMap, s1))
-
-          traversePolicies = traceWithParent("traversePolicies", parentSpan)( s1 =>
-            Future.traverse(policyMap) { x =>
-              val policyName = x._1
-              if (policyName == SamWorkspacePolicyNames.projectOwner && workspaceRequest.authorizationDomain.getOrElse(Set.empty).isEmpty) {
-                // when there isn't an auth domain, we will use the billing project admin policy email directly on workspace
-                // resources instead of synching an extra group. This helps to keep the number of google groups a user is in below
-                // the limit of 2000
-                Future.successful(())
-              } else if (WorkspaceAccessLevels.withPolicyName(policyName.value).isDefined) {
-                // only sync policies that have corresponding WorkspaceAccessLevels to google because only those are
-                // granted bucket access (and thus need a google group)
-                traceWithParent(s"syncPolicy-${policyName}", s1)( _ => samDAO.syncPolicyToGoogle(SamResourceTypeNames.workspace, workspaceId, policyName))
-              } else {
-                Future.successful(())
-              }
-            }
-          )
-
-          _ <- createWorkflowCollectionFuture
-
-          _ <- traversePolicies
-
-        } yield (workspace, policyMap))
-      }
-    }
-
-    traceDBIOWithParent("requireCreateWorkspaceAccess", parentSpan)(s1 => requireCreateWorkspaceAccess(workspaceRequest, dataAccess, s1) {
-      traceDBIOWithParent("maybeRequireBillingProjectOwnerAccess", s1) (_ => maybeRequireBillingProjectOwnerAccess(workspaceRequest) {
-        traceDBIOWithParent("findByName", s1)(_ => dataAccess.workspaceQuery.findByName(workspaceRequest.toWorkspaceName, Option(WorkspaceAttributeSpecs(all = false, List.empty[AttributeName])))) flatMap {
-          case Some(_) => DBIO.failed(new RawlsExceptionWithErrorReport(errorReport = ErrorReport(StatusCodes.Conflict, s"Workspace ${workspaceRequest.namespace}/${workspaceRequest.name} already exists")))
-          case None =>
-            val workspaceId = UUID.randomUUID.toString
-            val bucketName = getBucketName(workspaceId, workspaceRequest.authorizationDomain.exists(_.nonEmpty))
-
-            // add the workspace id to the span so we can find and correlate it later with other services
-            s1.putAttribute("workspaceId", OpenCensusAttributeValue.stringAttributeValue(workspaceId))
-
-            traceDBIOWithParent("getPolicySyncStatus", s1)(_ => DBIO.from(samDAO.getPolicySyncStatus(SamResourceTypeNames.billingProject, workspaceRequest.namespace, SamBillingProjectPolicyNames.owner, userInfo).map(_.email))).flatMap { projectOwnerPolicyEmail =>
-              traceDBIOWithParent("setupGoogleProject", s1)(_ => DBIO.from(setupGoogleProject(billingProject, s1))).flatMap { case (googleProjectId, googleProjectNumber) =>
-                traceDBIOWithParent("saveNewWorkspace", s1)(s2 => saveNewWorkspace(workspaceId, workspaceRequest, bucketName, projectOwnerPolicyEmail, googleProjectId, Option(googleProjectNumber), dataAccess, s2).flatMap { case (savedWorkspace, policyMap) =>
-                  for {
-                    //there's potential for another perf improvement here for workspaces with auth domains. if a workspace is in an auth domain, we'll already have
-                    //the projectOwnerEmail, so we don't need to get it from sam. in a pinch, we could also store the project owner email in the rawls DB since it
-                    //will never change, which would eliminate the call to sam entirely
-                    policyEmails <- DBIO.successful(policyMap.map { case (policyName, policyEmail) =>
-                      if (policyName == SamWorkspacePolicyNames.projectOwner && workspaceRequest.authorizationDomain.getOrElse(Set.empty).isEmpty) {
-                        // when there isn't an auth domain, we will use the billing project admin policy email directly on workspace
-                        // resources instead of synching an extra group. This helps to keep the number of google groups a user is in below
-                        // the limit of 2000
-                        Option(WorkspaceAccessLevels.ProjectOwner -> projectOwnerPolicyEmail)
-                      } else {
-                        WorkspaceAccessLevels.withPolicyName(policyName.value).map(_ -> policyEmail)
-                      }
-                    }.flatten.toMap)
-
-                    _ <- traceDBIOWithParent("gcsDAO.setupWorkspace", s2)(s3 => DBIO.from(gcsDAO.setupWorkspace(userInfo, savedWorkspace.googleProjectId, policyEmails, bucketName, getLabels(workspaceRequest.authorizationDomain.getOrElse(Set.empty).toList), s3)))
-                    response <- traceDBIOWithParent("doOp", s2)(_ => op(savedWorkspace))
-                  } yield response
-                })
-              }
-            }
-        }
-      })
-    })
-  }
-
->>>>>>> ada0b859
   private def withSubmission[T](workspaceContext: Workspace, submissionId: String, dataAccess: DataAccess)(op: (Submission) => ReadWriteAction[T]): ReadWriteAction[T] = {
     Try {
       UUID.fromString(submissionId)
