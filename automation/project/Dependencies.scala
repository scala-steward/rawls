--- conflicted
+++ resolved
@@ -7,19 +7,11 @@
   val akkaHttpV     = "10.2.0"
   val jacksonV      = "2.11.3"
 
-<<<<<<< HEAD
-  val serviceTestV = "0.18-ceda1a9c-SNAP"
-  val workbenchGoogleV = "0.21-890a74f"
-  val workbenchGoogle2V = "0.6-c91d96b"
-  val workbenchModelV  = "0.13-58c913d"
-  val workbenchMetricsV  = "0.5-4c7acd5"
-=======
   val serviceTestV = "0.18-23f5ae7"
   val workbenchGoogleV = "0.21-64a7b29"
   val workbenchGoogle2V = "0.18-4631ebf"
   val workbenchModelV  = "0.14-65bba14"
   val workbenchMetricsV  = "0.5-64a7b29"
->>>>>>> b40514ae
 
   val workbenchModel: ModuleID = "org.broadinstitute.dsde.workbench" %% "workbench-model" % workbenchModelV
   val workbenchMetrics: ModuleID = "org.broadinstitute.dsde.workbench" %% "workbench-metrics" % workbenchMetricsV
@@ -59,11 +51,7 @@
     "org.scalatest"       %%  "scalatest"     % "3.2.2"   % "test",
     "org.seleniumhq.selenium" % "selenium-java" % "3.8.1" % "test",
     "com.typesafe.scala-logging" %% "scala-logging" % "3.5.0",
-<<<<<<< HEAD
-    "org.broadinstitute.dsde"       %% "rawls-model"         % "0.1-19553a430-SNAP"
-=======
     "org.broadinstitute.dsde"       %% "rawls-model"         % "0.1-14278f08f"
->>>>>>> b40514ae
       exclude("com.typesafe.scala-logging", "scala-logging_2.11") exclude("com.typesafe.akka", "akka-stream_2.11"),
 
     workbenchModel,
