package org.broadinstitute.dsde.rawls.entities.datarepo

import akka.http.scaladsl.model.StatusCodes
import bio.terra.datarepo.model.{SnapshotModel, TableModel}
import cats.effect.{ContextShift, IO}
import com.google.cloud.bigquery.Field.Mode
import com.google.cloud.bigquery.{LegacySQLTypeName, QueryJobConfiguration, QueryParameterValue, TableResult}
import com.typesafe.scalalogging.LazyLogging
import org.broadinstitute.dsde.rawls.config.DataRepoEntityProviderConfig
import org.broadinstitute.dsde.rawls.dataaccess.{GoogleBigQueryServiceFactory, SamDAO}
import org.broadinstitute.dsde.rawls.entities.EntityRequestArguments
import org.broadinstitute.dsde.rawls.entities.base.ExpressionEvaluationSupport.{EntityName, ExpressionAndResult, LookupExpression}
import org.broadinstitute.dsde.rawls.entities.base._
import org.broadinstitute.dsde.rawls.entities.datarepo.DataRepoBigQuerySupport._
import org.broadinstitute.dsde.rawls.entities.exceptions.{DataEntityException, UnsupportedEntityOperationException}
import org.broadinstitute.dsde.rawls.expressions.parser.antlr.{AntlrTerraExpressionParser, DataRepoEvaluateToAttributeVisitor, LookupExpressionExtractionVisitor, ParsedEntityLookupExpression}
import org.broadinstitute.dsde.rawls.jobexec.MethodConfigResolver.GatherInputsResult
import org.broadinstitute.dsde.rawls.model.{AttributeBoolean, AttributeEntityReference, AttributeNull, AttributeNumber, AttributeString, AttributeValue, AttributeValueList, AttributeValueRawJson, Entity, EntityQuery, EntityQueryResponse, EntityTypeMetadata, ErrorReport, GoogleProjectId, SubmissionValidationEntityInputs}
import org.broadinstitute.dsde.rawls.util.CollectionUtils
import org.broadinstitute.dsde.rawls.{RawlsException, RawlsExceptionWithErrorReport}
import org.broadinstitute.dsde.workbench.model.google.GoogleProject
import spray.json.{JsArray, JsBoolean, JsNull, JsNumber, JsObject, JsString, JsValue}

import scala.collection.JavaConverters._
import scala.collection.mutable.ArrayBuffer
import scala.concurrent.{ExecutionContext, Future}
import scala.util.{Failure, Success, Try}

class DataRepoEntityProvider(snapshotModel: SnapshotModel, requestArguments: EntityRequestArguments,
                             samDAO: SamDAO, bqServiceFactory: GoogleBigQueryServiceFactory,
                             config: DataRepoEntityProviderConfig)
                            (implicit protected val executionContext: ExecutionContext)
  extends EntityProvider with DataRepoBigQuerySupport with LazyLogging with ExpressionEvaluationSupport {

  implicit val contextShift: ContextShift[IO] = IO.contextShift(executionContext)
  override val entityStoreId: Option[String] = Option(snapshotModel.getId)

  private[datarepo] lazy val googleProject: GoogleProjectId = {
    /* Determine project to be billed for the BQ job:
        If a project was explicitly specified in the constructor arguments, use that.
        Else, use the workspace's project. This requires canCompute permissions on the workspace.
     */
    requestArguments.billingProject match {
<<<<<<< HEAD
      case Some(billing) => billing.googleProjectId
      case None => requestArguments.workspace.googleProjectId
=======
      case Some(billing) => billing
      case None => requestArguments.workspace.googleProject
>>>>>>> b40514ae
    }
  }

  override def entityTypeMetadata(): Future[Map[String, EntityTypeMetadata]] = {

    // TODO: AS-321 auto-switch to see if the ref supplied in argument is a UUID or a name?? Use separate query params? Never allow ID?

    // reformat TDR's response into the expected response structure
    val entityTypesResponse: Map[String, EntityTypeMetadata] = snapshotModel.getTables.asScala.map { table =>
      val attrs: Seq[String] = table.getColumns.asScala.map(_.getName)
      val primaryKey = pkFromSnapshotTable(table)
      (table.getName, EntityTypeMetadata(table.getRowCount, primaryKey, attrs))
    }.toMap

    Future.successful(entityTypesResponse)

  }

  override def createEntity(entity: Entity): Future[Entity] =
    throw new UnsupportedEntityOperationException("create entity not supported by this provider.")

  override def deleteEntities(entityRefs: Seq[AttributeEntityReference]): Future[Int] =
    throw new UnsupportedEntityOperationException("delete entities not supported by this provider.")


  override def getEntity(entityType: String, entityName: String): Future[Entity] = {
    // extract table definition, with PK, from snapshot schema
    val tableModel = getTableModel(snapshotModel, entityType)

    //  determine pk column
    val pk = pkFromSnapshotTable(tableModel)
    // determine data project
    val dataProject = snapshotModel.getDataProject
    // determine view name
    val viewName = snapshotModel.getName
    // generate BQ SQL for this entity
    // they should be safe, but we should have layers of protection.
    val query = s"SELECT * FROM `${validateSql(dataProject)}.${validateSql(viewName)}.${validateSql(entityType)}` WHERE $pk = @pkvalue;"
    // generate query config, with named param for primary key
    val queryConfigBuilder = QueryJobConfiguration.newBuilder(query)
      .addNamedParameter("pkvalue", QueryParameterValue.string(entityName))

    val resultIO = for {
      // get pet service account key for this user
      petKey <- getPetSAKey
      // execute the query against BQ
      queryResults <- runBigQuery(queryConfigBuilder, petKey, GoogleProject(googleProject.value))
    } yield {
      // translate the BQ results into a single Rawls Entity
      queryResultsToEntity(queryResults, entityType, pk)
    }
    resultIO.unsafeToFuture()
  }

  override def queryEntities(entityType: String, incomingQuery: EntityQuery): Future[EntityQueryResponse] = {
    // throw immediate error if user supplied filterTerms
    if (incomingQuery.filterTerms.nonEmpty) {
      throw new UnsupportedEntityOperationException("term filtering not supported by this provider.")
    }

    // extract table definition, with PK, from snapshot schema
    val tableModel = getTableModel(snapshotModel, entityType)

    // validate sort column exists in the snapshot's table description, or sort column is
    // one of the magic fields "datarepo_row_id" or "name"
    if (datarepoRowIdColumn != incomingQuery.sortField &&
        "name" != incomingQuery.sortField &&
        !tableModel.getColumns.asScala.exists(_.getName == incomingQuery.sortField))
      throw new DataEntityException(code = StatusCodes.BadRequest, message = s"sortField not valid for this entity type")

    //  determine pk column
    val pk = pkFromSnapshotTable(tableModel)

    // allow sorting by magic "name" field, which is a derived field containing the pk
    val finalQuery = if (incomingQuery.sortField == "name" && !tableModel.getColumns.asScala.exists(_.getName == "name")) {
      incomingQuery.copy(sortField = pk)
    } else {
      incomingQuery
    }

    // determine data project
    val dataProject = snapshotModel.getDataProject
    // determine view name
    val viewName = snapshotModel.getName

    val queryConfigBuilder = queryConfigForQueryEntities(dataProject, viewName, entityType, finalQuery)

    val resultIO = for {
      // get pet service account key for this user
      petKey <- getPetSAKey
      // execute the query against BQ
      queryResults <- runBigQuery(queryConfigBuilder, petKey, GoogleProject(googleProject.value))
    } yield {
      // translate the BQ results into a Rawls query result
      val page = queryResultsToEntities(queryResults, entityType, pk)
      val metadata = queryResultsMetadata(tableModel.getRowCount, finalQuery)
      EntityQueryResponse(finalQuery, metadata, page)
    }
    resultIO.unsafeToFuture()
  }

  def pkFromSnapshotTable(tableModel: TableModel): String = {
    // If data repo returns one and only one primary key, use it.
    // If data repo returns null or a compound PK, use the built-in rowid for pk instead.
    scala.Option(tableModel.getPrimaryKey) match {
      case Some(pk) if pk.size() == 1 => pk.asScala.head
      case _ => datarepoRowIdColumn // default data repo value
    }
  }

  private[datarepo] def convertToListAndCheckSize(expressionResultsStream: Stream[ExpressionAndResult], expectedSize: Int): Seq[ExpressionAndResult] = {
    // this size of stuff is not meant to be precise but just hopefully close enough
    // so that we can protect from OOMs
    val objectSize = 8
    val bigDecimalSize = objectSize + 40
    val booleanSize = objectSize + 1
    def stringSize(s: String) = objectSize + s.length * 1

    def sizeOfJsValueBytes(jsValue: JsValue): Int = {
      jsValue match {
        case JsArray(elements) => objectSize + elements.map(sizeOfJsValueBytes).sum
        case JsBoolean(_) => booleanSize
        case JsNull => 0
        case JsNumber(_) => bigDecimalSize
        case JsObject(fields) => fields.map { case (k, v) => stringSize(k) + sizeOfJsValueBytes(v) }.sum
        case JsString(value) => objectSize + stringSize(value)
      }
    }

    def sizeOfAttributeValueBytes(attributeValue: AttributeValue): Int = {
      attributeValue match {
        case AttributeNull => 0
        case AttributeBoolean(_) => booleanSize
        case AttributeNumber(_) => bigDecimalSize
        case AttributeString(value) => objectSize + stringSize(value)
        case AttributeValueRawJson(value) => objectSize + sizeOfJsValueBytes(value)
      }
    }

    val buffer = new ArrayBuffer[ExpressionAndResult](expectedSize)
    var runningSizeEstimateBytes = 0
    expressionResultsStream.foreach { expressionAndResult =>
      val result = expressionAndResult._2
      // the getOrElse(0) below ignores any failures in the Try
      val sizeEstimateBytes = result.values.map(_.map(_.map(sizeOfAttributeValueBytes).sum).getOrElse(0)).sum
      runningSizeEstimateBytes += sizeEstimateBytes

      if(runningSizeEstimateBytes > config.maxBigQueryResponseSizeBytes) {
        throw new DataEntityException(s"Query returned too many results likely due to either large one-to-many relationships or arrays. The limit on the total number bytes is ${config.maxBigQueryResponseSizeBytes}.")
      }

      buffer += expressionAndResult
    }

    buffer
  }

  override def evaluateExpressions(expressionEvaluationContext: ExpressionEvaluationContext, gatherInputsResult: GatherInputsResult, workspaceExpressionResults: Map[LookupExpression, Try[Iterable[AttributeValue]]]): Future[Stream[SubmissionValidationEntityInputs]] = {
    expressionEvaluationContext match {
      case ExpressionEvaluationContext(None, None, None, Some(rootEntityType)) =>
        /*
        overall approach here is to extract all the entity lookup expressions from the input expressions,
        generate 1 BigQuery query from the lookup expressions, execute it, use the BQ results to
        construct a value for each input expression for each entity

        Some things to consider:
        input expressions may have 0 or more entity lookup expressions
        the same entity lookup expression may appear more than once within an input expression or across all input expressions
        after running the BigQuery job the work is to figure out where those results get plugged into input values for each entity
         */
        val resultIO = for {
          parsedExpressions <- parseAllExpressions(gatherInputsResult)
          tableModel = getTableModel(snapshotModel, rootEntityType)
          _ <- checkSubmissionSize(parsedExpressions, tableModel)
          entityNameColumn = pkFromSnapshotTable(tableModel)
          (selectAndFroms, bqQueryJobConfig) = queryConfigForExpressions(snapshotModel, parsedExpressions, tableModel, entityNameColumn)
          _ = logger.debug(s"expressions [${parsedExpressions.map(_.expression).mkString(", ")}] for snapshot id [${snapshotModel.getId} produced sql query ${bqQueryJobConfig.build().getQuery}")
          petKey <- getPetSAKey
          queryResults <- runBigQuery(bqQueryJobConfig, petKey, GoogleProject(googleProject.value))
        } yield {
          val expressionResultsStream = transformQueryResultToExpressionAndResult(entityNameColumn, parsedExpressions, selectAndFroms, queryResults)
          val expressionResults = convertToListAndCheckSize(expressionResultsStream, tableModel.getRowCount)
          val rootEntityNames = getEntityNames(expressionResults)
          val workspaceExpressionResultsPerEntity = populateWorkspaceLookupPerEntity(workspaceExpressionResults, rootEntityNames)
          val groupedResults = groupResultsByExpressionAndEntityName(expressionResults ++ workspaceExpressionResultsPerEntity)

          val entityNameAndInputValues = constructInputsForEachEntity(gatherInputsResult, groupedResults, rootEntityNames)

          createSubmissionValidationEntityInputs(CollectionUtils.groupByTuples(entityNameAndInputValues))
        }
        resultIO.unsafeToFuture()

      case _ => Future.failed(new RawlsExceptionWithErrorReport(ErrorReport(StatusCodes.BadRequest, "Only root entity type supported for Data Repo workflows")))
    }
  }

  private def getPetSAKey: IO[String] = {
    logger.debug(s"getPetSAKey attempting against project ${googleProject.value}")
    IO.fromFuture(IO(
      samDAO.getPetServiceAccountKeyForUser(googleProject, requestArguments.userInfo.userEmail)
        .recover {
          case report:RawlsExceptionWithErrorReport =>
            val errMessage = s"Error attempting to use project ${googleProject.value}. " +
              s"The project does not exist or you do not have permission to use it: ${report.errorReport.message}"
            throw new RawlsExceptionWithErrorReport(report.errorReport.copy(message = errMessage))
          case err:Exception => throw new RawlsException(s"Error attempting to use project ${googleProject.value}. " +
            s"The project does not exist or you do not have permission to use it: ${err.getMessage}")
        }))
  }

  private def getEntityNames(bqExpressionResults: Seq[ExpressionAndResult]): Seq[EntityName] = {
    bqExpressionResults.flatMap {
      case (_, resultsMap) => resultsMap.keys
    }.distinct
  }

  private def populateWorkspaceLookupPerEntity(workspaceExpressionResults: Map[LookupExpression, Try[Iterable[AttributeValue]]], rootEntities: Seq[EntityName]): Seq[ExpressionAndResult] = {
    workspaceExpressionResults.toSeq.map { case(lookup, result) =>
      (lookup, rootEntities.map(_ -> result).toMap)
    }
  }

  private def checkSubmissionSize(parsedExpressions: Set[ParsedEntityLookupExpression], tableModel: TableModel) = {
    if (tableModel.getRowCount * parsedExpressions.size > config.maxInputsPerSubmission) {
      IO.raiseError(new RawlsExceptionWithErrorReport(ErrorReport(StatusCodes.BadRequest, s"Too many results. Snapshot row count * number of entity expressions cannot exceed ${config.maxInputsPerSubmission}.")))
    } else {
      IO.unit
    }
  }

  private def constructInputsForEachEntity(gatherInputsResult: GatherInputsResult, groupedResults: Seq[(LookupExpression, Map[EntityName, Try[Iterable[AttributeValue]]])], rootEntities: Seq[EntityName]) = {
    // gatherInputsResult.processableInputs.toSeq so that the result is not a Set and does not worry about duplicates
    gatherInputsResult.processableInputs.toSeq.flatMap { input =>
      val parser = AntlrTerraExpressionParser.getParser(input.expression)
      val visitor = new LookupExpressionExtractionVisitor()
      val parsedTree = parser.root()
      val lookupExpressions = visitor.visit(parsedTree)

      val expressionResultsByEntityName = InputExpressionReassembler.constructFinalInputValues(groupedResults.filter {
        case (expression, _) => lookupExpressions.contains(expression)
      }, parsedTree, Option(rootEntities))

      convertToSubmissionValidationValues(expressionResultsByEntityName, input)
    }
  }

  private def groupResultsByExpressionAndEntityName(expressionResults: Seq[ExpressionAndResult]) = {
    expressionResults.groupBy {
      case (expression, _) => expression
    }.toSeq.map {
      case (expression, groupedList) => (expression, groupedList.foldLeft(Map.empty[EntityName, Try[Iterable[AttributeValue]]]) {
        case (aggregateResults, (_, individualResult)) => aggregateResults ++ individualResult
      })
    }
  }

  private def runBigQuery(bqQueryJobConfigBuilder: QueryJobConfiguration.Builder, petKey: String, projectToBill: GoogleProject): IO[TableResult] = {
    logger.debug(s"runBigQuery attempting against project  ${projectToBill.value}")
    bqServiceFactory.getServiceForPet(petKey, projectToBill).use(_.query(
      bqQueryJobConfigBuilder
        .setMaximumBytesBilled(config.bigQueryMaximumBytesBilled)
        .build()))
  }

  /**
    * The tableResult should have a single row per root entity. Each row should have a column for each
    * column request from the root entity. Each row should also have a column for each related entity
    * from which columns were requested. Each of these "related entity" columns is an array of structs.
    * The columns of each struct are the columns requested from that entity.
    *
    * @param entityNameColumn name of column representing the entity name
    * @param parsedExpressions incoming expressions
    * @param selectAndFroms query structure
    * @param tableResult query results
    * @return Stream because it should not suck all the results from BigQuery into memory
    */
  private[datarepo] def transformQueryResultToExpressionAndResult(entityNameColumn: String, parsedExpressions: Set[ParsedEntityLookupExpression], selectAndFroms: Seq[SelectAndFrom], tableResult: TableResult): Stream[ExpressionAndResult] = {
    val selectAndFromByRelationshipPath = selectAndFroms.map(sf => sf.join.map(_.relationshipPath).getOrElse(Seq.empty) -> sf).toMap
    val joinAliasesByRelationshipPath = selectAndFroms.flatMap(j => j.join.map(r => r.relationshipPath -> r.alias)).toMap
    for {
      resultRow <- tableResult.iterateAll().asScala.toStream // this is the streaming goodness
      parsedExpression <- parsedExpressions
    } yield {
      // Each parsedExpression has a relationshipPath and columnName. relationshipPath should match a relationshipPath
      // of one of the selectAndFroms and columnName should exist in selectColumns from that selectAndFrom.
      // If parsedExpression.relationshipPath is empty then columnName is on the root entity.
      // Using this information we can lookup the value for each parsedExpression in tableResult.

      // determine column index based on position of parsedExpression.columnName in SelectAndFrom.selectColumns
      val columnIndex = selectAndFromByRelationshipPath(parsedExpression.relationshipPath).selectColumns.map(_.column).indexOf(parsedExpression.columnName)
      val attribute = joinAliasesByRelationshipPath.get(parsedExpression.relationshipPath) match {
        case None =>
          // this is a root level expression, e.g. this.foo, no alias required it should be at the top level of the row
          val field = tableResult.getSchema.getFields.get(columnIndex)
          val fieldValue = resultRow.get(columnIndex)
          fieldValueToAttribute(field, fieldValue)
        case Some(joinAlias) =>
          // this is a relation expressions, e.g. this.foo.bar, it should be an array of structs (i.e. repeated record) column
          // the name of the column is the relationshipAlias and the sub fields the names of the columns in the expressions
          val field = tableResult.getSchema.getFields.get(joinAlias)
          assert(field.getMode == Mode.REPEATED, "expected result from relationship to be an array")
          assert(field.getType == LegacySQLTypeName.RECORD, "expected result from relationship to be a struct")
          val subField = field.getSubFields.get(columnIndex)
          val attributeValues = resultRow.get(joinAlias).getRepeatedValue.asScala.map { struct =>
            val subFieldValue = struct.getRecordValue.get(columnIndex)
            fieldValueToAttribute(subField, subFieldValue)
          }.flatMap {
            case v: AttributeValue => Seq(v)
            case AttributeValueList(l) => l
            case unsupported => throw new RawlsException(s"unsupported attribute: $unsupported")
          }
          AttributeValueList(attributeValues)
      }

      val primaryKey: EntityName = resultRow.get(entityNameColumn).getStringValue
      val evaluationResult: Try[Iterable[AttributeValue]] = attribute match {
        case v: AttributeValue => Success(Seq(v))
        case AttributeValueList(l) => Success(l)
        case unsupported => Failure(new RawlsException(s"unsupported attribute: $unsupported"))
      }
      (parsedExpression.expression, Map(primaryKey -> evaluationResult))
    }
  }

  /**
    * Iterate through all the input expressions and extract the entity lookup expressions
    *
    * @param gatherInputsResult input expression source
    * @return
    */
  private def parseAllExpressions(gatherInputsResult: GatherInputsResult) = IO {
    gatherInputsResult.processableInputs.flatMap { input =>
      val parser = AntlrTerraExpressionParser.getParser(input.expression)
      val visitor = new DataRepoEvaluateToAttributeVisitor()
      visitor.visit(parser.root())
    }
  }

  override def expressionValidator: ExpressionValidator = new DataRepoEntityExpressionValidator(snapshotModel)

}<|MERGE_RESOLUTION|>--- conflicted
+++ resolved
@@ -41,13 +41,8 @@
         Else, use the workspace's project. This requires canCompute permissions on the workspace.
      */
     requestArguments.billingProject match {
-<<<<<<< HEAD
       case Some(billing) => billing.googleProjectId
       case None => requestArguments.workspace.googleProjectId
-=======
-      case Some(billing) => billing
-      case None => requestArguments.workspace.googleProject
->>>>>>> b40514ae
     }
   }
 
