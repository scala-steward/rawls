package org.broadinstitute.dsde.rawls.workspace

import java.util.UUID
import akka.actor._
import akka.pattern._
import akka.util.Timeout
<<<<<<< HEAD
import org.broadinstitute.dsde.rawls.dataaccess.slick.{ReadAction, ReadWriteAction, DataAccess}
=======
import com.typesafe.scalalogging.slf4j.LazyLogging
import org.broadinstitute.dsde.rawls.monitor.BucketDeletionMonitor.DeleteBucket
>>>>>>> 54558c9a
import org.broadinstitute.dsde.rawls.{RawlsExceptionWithErrorReport, RawlsException}
import org.broadinstitute.dsde.rawls.dataaccess._
import org.broadinstitute.dsde.rawls.jobexec.MethodConfigResolver
import org.broadinstitute.dsde.rawls.jobexec.MethodConfigResolver.MethodInput
import org.broadinstitute.dsde.rawls.jobexec.SubmissionSupervisor.SubmissionStarted
import org.broadinstitute.dsde.rawls.model.WorkspaceAccessLevels.WorkspaceAccessLevel
import org.broadinstitute.dsde.rawls.model._
import org.broadinstitute.dsde.rawls.expressions._
import org.broadinstitute.dsde.rawls.user.UserService
import org.broadinstitute.dsde.rawls.util.{FutureSupport,AdminSupport}
import org.broadinstitute.dsde.rawls.webservice.PerRequest
import org.broadinstitute.dsde.rawls.webservice.PerRequest._
import AttributeUpdateOperations._
import org.broadinstitute.dsde.rawls.workspace.WorkspaceService._
import org.joda.time.DateTime
import spray.http.Uri
import spray.http.StatusCodes
import spray.httpx.UnsuccessfulResponseException
import scala.collection.immutable.Iterable
import scala.concurrent.{ExecutionContext, Future}
import scala.util.{Failure, Success, Try}
import spray.json._
import spray.httpx.SprayJsonSupport._
import org.broadinstitute.dsde.rawls.model.WorkspaceACLJsonSupport.WorkspaceACLFormat
import org.broadinstitute.dsde.rawls.model.WorkspaceJsonSupport._
import org.broadinstitute.dsde.rawls.model.ExecutionJsonSupport.{ActiveSubmissionFormat, ExecutionMetadataFormat, SubmissionStatusResponseFormat, SubmissionFormat, SubmissionReportFormat, SubmissionValidationReportFormat, WorkflowOutputsFormat, ExecutionServiceValidationFormat}
import scala.concurrent.duration._
import com.typesafe.scalalogging.slf4j.LazyLogging
import org.broadinstitute.dsde.rawls.RawlsExceptionWithErrorReport
import scala.concurrent.Await
/**
 * Created by dvoet on 4/27/15.
 */

object WorkspaceService {
  sealed trait WorkspaceServiceMessage
  case class CreateWorkspace(workspace: WorkspaceRequest) extends WorkspaceServiceMessage
  case class GetWorkspace(workspaceName: WorkspaceName) extends WorkspaceServiceMessage
  case class DeleteWorkspace(workspaceName: WorkspaceName) extends WorkspaceServiceMessage
  case class UpdateWorkspace(workspaceName: WorkspaceName, operations: Seq[AttributeUpdateOperation]) extends WorkspaceServiceMessage
  case object ListWorkspaces extends WorkspaceServiceMessage
  case object ListAllWorkspaces extends WorkspaceServiceMessage
  case class CloneWorkspace(sourceWorkspace: WorkspaceName, destWorkspace: WorkspaceRequest) extends WorkspaceServiceMessage
  case class GetACL(workspaceName: WorkspaceName) extends WorkspaceServiceMessage
  case class UpdateACL(workspaceName: WorkspaceName, aclUpdates: Seq[WorkspaceACLUpdate]) extends WorkspaceServiceMessage
  case class LockWorkspace(workspaceName: WorkspaceName) extends WorkspaceServiceMessage
  case class UnlockWorkspace(workspaceName: WorkspaceName) extends WorkspaceServiceMessage
  case class GetWorkspaceStatus(workspaceName: WorkspaceName, userSubjectId: Option[String]) extends WorkspaceServiceMessage

  case class CreateEntity(workspaceName: WorkspaceName, entity: Entity) extends WorkspaceServiceMessage
  case class GetEntity(workspaceName: WorkspaceName, entityType: String, entityName: String) extends WorkspaceServiceMessage
  case class UpdateEntity(workspaceName: WorkspaceName, entityType: String, entityName: String, operations: Seq[AttributeUpdateOperation]) extends WorkspaceServiceMessage
  case class DeleteEntity(workspaceName: WorkspaceName, entityType: String, entityName: String) extends WorkspaceServiceMessage
  case class RenameEntity(workspaceName: WorkspaceName, entityType: String, entityName: String, newName: String) extends WorkspaceServiceMessage
  case class EvaluateExpression(workspaceName: WorkspaceName, entityType: String, entityName: String, expression: String) extends WorkspaceServiceMessage
  case class ListEntityTypes(workspaceName: WorkspaceName) extends WorkspaceServiceMessage
  case class ListEntities(workspaceName: WorkspaceName, entityType: String) extends WorkspaceServiceMessage
  case class CopyEntities(entityCopyDefinition: EntityCopyDefinition, uri:Uri) extends WorkspaceServiceMessage
  case class BatchUpsertEntities(workspaceName: WorkspaceName, entityUpdates: Seq[EntityUpdateDefinition]) extends WorkspaceServiceMessage
  case class BatchUpdateEntities(workspaceName: WorkspaceName, entityUpdates: Seq[EntityUpdateDefinition]) extends WorkspaceServiceMessage

  case class CreateMethodConfiguration(workspaceName: WorkspaceName, methodConfiguration: MethodConfiguration) extends WorkspaceServiceMessage
  case class GetMethodConfiguration(workspaceName: WorkspaceName, methodConfigurationNamespace: String, methodConfigurationName: String) extends WorkspaceServiceMessage
  case class UpdateMethodConfiguration(workspaceName: WorkspaceName, methodConfiguration: MethodConfiguration) extends WorkspaceServiceMessage
  case class DeleteMethodConfiguration(workspaceName: WorkspaceName, methodConfigurationNamespace: String, methodConfigurationName: String) extends WorkspaceServiceMessage
  case class RenameMethodConfiguration(workspaceName: WorkspaceName, methodConfigurationNamespace: String, methodConfigurationName: String, newName: String) extends WorkspaceServiceMessage
  case class CopyMethodConfiguration(methodConfigNamePair: MethodConfigurationNamePair) extends WorkspaceServiceMessage
  case class CopyMethodConfigurationFromMethodRepo(query: MethodRepoConfigurationImport) extends WorkspaceServiceMessage
  case class CopyMethodConfigurationToMethodRepo(query: MethodRepoConfigurationExport) extends WorkspaceServiceMessage
  case class ListMethodConfigurations(workspaceName: WorkspaceName) extends WorkspaceServiceMessage
  case class CreateMethodConfigurationTemplate( methodRepoMethod: MethodRepoMethod ) extends WorkspaceServiceMessage
  case class GetMethodInputsOutputs( methodRepoMethod: MethodRepoMethod ) extends WorkspaceServiceMessage
  case class GetAndValidateMethodConfiguration(workspaceName: WorkspaceName, methodConfigurationNamespace: String, methodConfigurationName: String) extends WorkspaceServiceMessage

  case class ListSubmissions(workspaceName: WorkspaceName) extends WorkspaceServiceMessage
  case class CreateSubmission(workspaceName: WorkspaceName, submission: SubmissionRequest) extends WorkspaceServiceMessage
  case class ValidateSubmission(workspaceName: WorkspaceName, submission: SubmissionRequest) extends WorkspaceServiceMessage
  case class GetSubmissionStatus(workspaceName: WorkspaceName, submissionId: String) extends WorkspaceServiceMessage
  case class AbortSubmission(workspaceName: WorkspaceName, submissionId: String) extends WorkspaceServiceMessage
  case class GetWorkflowOutputs(workspaceName: WorkspaceName, submissionId: String, workflowId: String) extends WorkspaceServiceMessage
  case class GetWorkflowMetadata(workspaceName: WorkspaceName, submissionId: String, workflowId: String) extends WorkspaceServiceMessage

  case object ListAllActiveSubmissions extends WorkspaceServiceMessage
  case class AdminAbortSubmission(workspaceNamespace: String, workspaceName: String, submissionId: String) extends WorkspaceServiceMessage

  case class HasAllUserReadAccess(workspaceName: WorkspaceName) extends WorkspaceServiceMessage
  case class GrantAllUserReadAccess(workspaceName: WorkspaceName) extends WorkspaceServiceMessage
  case class RevokeAllUserReadAccess(workspaceName: WorkspaceName) extends WorkspaceServiceMessage

  def props(workspaceServiceConstructor: UserInfo => WorkspaceService, userInfo: UserInfo): Props = {
    Props(workspaceServiceConstructor(userInfo))
  }

<<<<<<< HEAD
  def constructor(dataSource: SlickDataSource, methodRepoDAO: MethodRepoDAO, executionServiceDAO: ExecutionServiceDAO, gcsDAO: GoogleServicesDAO, submissionSupervisor: ActorRef, bucketDeletionMonitor: ActorRef, userServiceConstructor: UserInfo => UserService)(userInfo: UserInfo)(implicit executionContext: ExecutionContext) =
    new WorkspaceService(userInfo, dataSource, methodRepoDAO, executionServiceDAO, gcsDAO, submissionSupervisor, bucketDeletionMonitor, userServiceConstructor)
}

class WorkspaceService(protected val userInfo: UserInfo, dataSource: SlickDataSource, methodRepoDAO: MethodRepoDAO, executionServiceDAO: ExecutionServiceDAO, protected val gcsDAO: GoogleServicesDAO, submissionSupervisor: ActorRef, bucketDeletionMonitor: ActorRef, userServiceConstructor: UserInfo => UserService)(implicit protected val executionContext: ExecutionContext) extends Actor with AdminSupport with FutureSupport with LazyLogging {
  import dataSource.dataAccess.driver.api._

=======
  def constructor(dataSource: DataSource, containerDAO: DbContainerDAO, methodRepoDAO: MethodRepoDAO, executionServiceDAO: ExecutionServiceDAO, gcsDAO: GoogleServicesDAO, submissionSupervisor: ActorRef, bucketDeletionMonitor: ActorRef, userServiceConstructor: UserInfo => UserService)(userInfo: UserInfo)(implicit executionContext: ExecutionContext) =
    new WorkspaceService(userInfo, dataSource, containerDAO, methodRepoDAO, executionServiceDAO, gcsDAO, submissionSupervisor, bucketDeletionMonitor, userServiceConstructor)
}

class WorkspaceService(protected val userInfo: UserInfo, dataSource: DataSource, containerDAO: DbContainerDAO, methodRepoDAO: MethodRepoDAO, executionServiceDAO: ExecutionServiceDAO, protected val gcsDAO: GoogleServicesDAO, submissionSupervisor: ActorRef, bucketDeletionMonitor: ActorRef, userServiceConstructor: UserInfo => UserService)(implicit protected val executionContext: ExecutionContext) extends Actor with AdminSupport with FutureSupport with LazyLogging {
>>>>>>> 54558c9a
  implicit val timeout = Timeout(5 minutes)

  override def receive = {
    case CreateWorkspace(workspace) => pipe(createWorkspace(workspace)) to sender
    case GetWorkspace(workspaceName) => pipe(getWorkspace(workspaceName)) to sender
    case DeleteWorkspace(workspaceName) => pipe(deleteWorkspace(workspaceName)) to sender
    case UpdateWorkspace(workspaceName, operations) => pipe(updateWorkspace(workspaceName, operations)) to sender
    case ListWorkspaces => pipe(listWorkspaces()) to sender
    case ListAllWorkspaces => pipe(listAllWorkspaces()) to sender
    case CloneWorkspace(sourceWorkspace, destWorkspaceRequest) => pipe(cloneWorkspace(sourceWorkspace, destWorkspaceRequest)) to sender
    case GetACL(workspaceName) => pipe(getACL(workspaceName)) to sender
    case UpdateACL(workspaceName, aclUpdates) => pipe(updateACL(workspaceName, aclUpdates)) to sender
    case LockWorkspace(workspaceName: WorkspaceName) => pipe(lockWorkspace(workspaceName)) to sender
    case UnlockWorkspace(workspaceName: WorkspaceName) => pipe(unlockWorkspace(workspaceName)) to sender
    case GetWorkspaceStatus(workspaceName, userSubjectId) => pipe(getWorkspaceStatus(workspaceName, userSubjectId)) to sender

    case CreateEntity(workspaceName, entity) => pipe(createEntity(workspaceName, entity)) to sender
    case GetEntity(workspaceName, entityType, entityName) => pipe(getEntity(workspaceName, entityType, entityName)) to sender
    case UpdateEntity(workspaceName, entityType, entityName, operations) => pipe(updateEntity(workspaceName, entityType, entityName, operations)) to sender
    case DeleteEntity(workspaceName, entityType, entityName) => pipe(deleteEntity(workspaceName, entityType, entityName)) to sender
    case RenameEntity(workspaceName, entityType, entityName, newName) => pipe(renameEntity(workspaceName, entityType, entityName, newName)) to sender
    case EvaluateExpression(workspaceName, entityType, entityName, expression) => pipe(evaluateExpression(workspaceName, entityType, entityName, expression)) to sender
    case ListEntityTypes(workspaceName) => pipe(listEntityTypes(workspaceName)) to sender
    case ListEntities(workspaceName, entityType) => pipe(listEntities(workspaceName, entityType)) to sender
    case CopyEntities(entityCopyDefinition, uri: Uri) => pipe(copyEntities(entityCopyDefinition, uri)) to sender
    case BatchUpsertEntities(workspaceName, entityUpdates) => pipe(batchUpdateEntities(workspaceName, entityUpdates, true)) to sender
    case BatchUpdateEntities(workspaceName, entityUpdates) => pipe(batchUpdateEntities(workspaceName, entityUpdates, false)) to sender

    case CreateMethodConfiguration(workspaceName, methodConfiguration) => pipe(createMethodConfiguration(workspaceName, methodConfiguration)) to sender
    case RenameMethodConfiguration(workspaceName, methodConfigurationNamespace, methodConfigurationName, newName) => pipe(renameMethodConfiguration(workspaceName, methodConfigurationNamespace, methodConfigurationName, newName)) to sender
    case DeleteMethodConfiguration(workspaceName, methodConfigurationNamespace, methodConfigurationName) => pipe(deleteMethodConfiguration(workspaceName, methodConfigurationNamespace, methodConfigurationName)) to sender
    case GetMethodConfiguration(workspaceName, methodConfigurationNamespace, methodConfigurationName) => pipe(getMethodConfiguration(workspaceName, methodConfigurationNamespace, methodConfigurationName)) to sender
    case UpdateMethodConfiguration(workspaceName, methodConfiguration) => pipe(updateMethodConfiguration(workspaceName, methodConfiguration)) to sender
    case CopyMethodConfiguration(methodConfigNamePair) => pipe(copyMethodConfiguration(methodConfigNamePair)) to sender
    case CopyMethodConfigurationFromMethodRepo(query) => pipe(copyMethodConfigurationFromMethodRepo(query)) to sender
    case CopyMethodConfigurationToMethodRepo(query) => pipe(copyMethodConfigurationToMethodRepo(query)) to sender
    case ListMethodConfigurations(workspaceName) => pipe(listMethodConfigurations(workspaceName)) to sender
    case CreateMethodConfigurationTemplate( methodRepoMethod: MethodRepoMethod ) => pipe(createMethodConfigurationTemplate(methodRepoMethod)) to sender
    case GetMethodInputsOutputs( methodRepoMethod: MethodRepoMethod ) => pipe(getMethodInputsOutputs(methodRepoMethod)) to sender
    case GetAndValidateMethodConfiguration(workspaceName, methodConfigurationNamespace, methodConfigurationName) => pipe(getAndValidateMethodConfiguration(workspaceName, methodConfigurationNamespace, methodConfigurationName)) to sender

    case ListSubmissions(workspaceName) => pipe(listSubmissions(workspaceName)) to sender
    case CreateSubmission(workspaceName, submission) => pipe(createSubmission(workspaceName, submission)) to sender
    case ValidateSubmission(workspaceName, submission) => pipe(validateSubmission(workspaceName, submission)) to sender
    case GetSubmissionStatus(workspaceName, submissionId) => pipe(getSubmissionStatus(workspaceName, submissionId)) to sender
    case AbortSubmission(workspaceName, submissionId) => pipe(abortSubmission(workspaceName, submissionId)) to sender
    case GetWorkflowOutputs(workspaceName, submissionId, workflowId) => pipe(workflowOutputs(workspaceName, submissionId, workflowId)) to sender
    case GetWorkflowMetadata(workspaceName, submissionId, workflowId) => pipe(workflowMetadata(workspaceName, submissionId, workflowId)) to sender

    case ListAllActiveSubmissions => pipe(listAllActiveSubmissions()) to sender
    case AdminAbortSubmission(workspaceNamespace,workspaceName,submissionId) => pipe(adminAbortSubmission(WorkspaceName(workspaceNamespace,workspaceName),submissionId)) to sender

    case HasAllUserReadAccess(workspaceName) => pipe(hasAllUserReadAccess(workspaceName)) to sender
    case GrantAllUserReadAccess(workspaceName) => pipe(grantAllUserReadAccess(workspaceName)) to sender
    case RevokeAllUserReadAccess(workspaceName) => pipe(revokeAllUserReadAccess(workspaceName)) to sender
  }

  def createWorkspace(workspaceRequest: WorkspaceRequest): Future[PerRequestMessage] =
    dataSource.inTransaction { dataAccess =>
      withNewWorkspaceContext(workspaceRequest, dataAccess) { workspaceContext =>
        DBIO.successful(RequestCompleteWithLocation((StatusCodes.Created, workspaceContext.workspace), workspaceRequest.toWorkspaceName.path))
      }
    }

  def getWorkspace(workspaceName: WorkspaceName): Future[PerRequestMessage] =
    dataSource.inTransaction { dataAccess =>
      withWorkspaceContext(workspaceName, dataAccess) { workspaceContext =>
        getMaximumAccessLevel(RawlsUser(userInfo), workspaceContext, dataAccess) flatMap { accessLevel =>
          if (accessLevel < WorkspaceAccessLevels.Read)
            DBIO.failed(new RawlsExceptionWithErrorReport(errorReport = ErrorReport(StatusCodes.NotFound, noSuchWorkspaceMessage(workspaceName))))
          else {
            for {
              stats <- getWorkspaceSubmissionStats(workspaceContext, dataAccess)
              owners <- getWorkspaceOwners(workspaceContext.workspace, dataAccess)
            } yield {
              RequestComplete(StatusCodes.OK, WorkspaceListResponse(accessLevel, workspaceContext.workspace, stats, owners))
            }
          }
        }
      }
    }

  def getMaximumAccessLevel(user: RawlsUser, workspaceContext: SlickWorkspaceContext, dataAccess: DataAccess): ReadAction[WorkspaceAccessLevel] = {
    val accessLevels = DBIO.sequence(workspaceContext.workspace.accessLevels.map { case (accessLevel, groupRef) =>
      dataAccess.rawlsGroupQuery.loadGroupIfMember(groupRef, user).map {
        case Some(_) => accessLevel
        case None => WorkspaceAccessLevels.NoAccess
      }
    })
    
    accessLevels.map { _.reduce(WorkspaceAccessLevels.max) }
  }
  
  def getWorkspaceOwners(workspace: Workspace, dataAccess: DataAccess): ReadAction[Seq[String]] = {
    dataAccess.rawlsGroupQuery.load(workspace.accessLevels(WorkspaceAccessLevels.Owner)).flatMap {
      case None => DBIO.failed(new RawlsException(s"Unable to load owners for workspace ${workspace.toWorkspaceName}"))
      case Some(ownerGroup) =>
        val usersAction = DBIO.sequence(ownerGroup.users.map(dataAccess.rawlsUserQuery.load(_).map(_.get.userEmail.value)).toSeq)
        val subGroupsAction = DBIO.sequence(ownerGroup.subGroups.map(dataAccess.rawlsGroupQuery.load(_).map(_.get.groupEmail.value)).toSeq)
        
        for {
          users <- usersAction
          subGroups <- subGroupsAction
        } yield users ++ subGroups
    }
  }

  def deleteWorkspace(workspaceName: WorkspaceName): Future[PerRequestMessage] =
    dataSource.inTransaction { dataAccess =>
      withWorkspaceContextAndPermissions(workspaceName, WorkspaceAccessLevels.Owner, dataAccess) { workspaceContext =>
        //Attempt to abort any running workflows so they don't write any more to the bucket.
        //Notice that we're kicking off Futures to do the aborts concurrently, but we never collect their results!
        //This is because there's nothing we can do if Cromwell fails, so we might as well move on and let the
        //ExecutionContext run the futures whenever
<<<<<<< HEAD
        dataAccess.submissionQuery.list(workspaceContext).map(_.flatMap(_.workflows).toList collect {
          case wf if !wf.status.isDone => executionServiceDAO.abort(wf.workflowId, userInfo).map {
            case Failure(regrets) =>
              logger.info(s"failure aborting workflow ${wf.workflowId} while deleting workspace ${workspaceName}", regrets)
              Failure(regrets)
            case success => success
          }
        }) andThen {
          DBIO.sequence(workspaceContext.workspace.accessLevels.values.map(dataAccess.rawlsGroupQuery.load)) flatMap { accessGroupOptions =>
            val accessGroups = accessGroupOptions.collect { case Some(g) => g }
            DBIO.from(gcsDAO.deleteWorkspace(workspaceContext.workspace.bucketName, accessGroups.toSeq, bucketDeletionMonitor))
          }
        } andThen {
          DBIO.seq(dataAccess.workspaceQuery.deleteWorkspaceAccessReferences(workspaceContext.workspaceId))
        } andThen {
          DBIO.seq(dataAccess.workspaceQuery.deleteWorkspaceSubmissions(workspaceContext.workspaceId))
        } andThen {
          DBIO.seq(dataAccess.workspaceQuery.deleteWorkspaceMethodConfigs(workspaceContext.workspaceId))
        } andThen {
          DBIO.seq(dataAccess.workspaceQuery.deleteWorkspaceEntityAttributes(workspaceContext.workspaceId))
        } andThen {
          DBIO.seq(dataAccess.workspaceQuery.deleteWorkspaceEntities(workspaceContext.workspaceId))
        } andThen {
          DBIO.seq(workspaceContext.workspace.accessLevels.map { case (_, group) =>
            dataAccess.rawlsGroupQuery.delete(group)
          }.toSeq:_*)
        } andThen {
          dataAccess.workspaceQuery.delete(workspaceName)
        } andThen {
          DBIO.successful(RequestComplete(StatusCodes.Accepted, s"Your Google bucket ${workspaceContext.workspace.bucketName} will be deleted within 24h."))
=======
        containerDAO.submissionDAO.list(workspaceContext, txn).flatMap(_.workflows).toList collect {
          case wf if !wf.status.isDone => Future { executionServiceDAO.abort(wf.workflowId, userInfo) }
        }

        // use a set because the two maps may be duplicates
        val groupRefs: Set[RawlsGroupRef] = workspaceContext.workspace.accessLevels.values.toSet ++ workspaceContext.workspace.realmACLs.values
        val groups = groupRefs.map(containerDAO.authDAO.loadGroup(_, txn)).collect { case Some(g) => g }

        Future.traverse(groups) { gcsDAO.deleteGoogleGroup } map { _ =>
          groupRefs foreach {  containerDAO.authDAO.deleteGroup(_, txn) }
          containerDAO.workspaceDAO.delete(workspaceName, txn)
          bucketDeletionMonitor ! DeleteBucket(workspaceContext.workspace.bucketName)
          RequestComplete(StatusCodes.Accepted, s"Your Google bucket ${workspaceContext.workspace.bucketName} will be deleted within 24h.")
>>>>>>> 54558c9a
        }
      }
    }

  def updateWorkspace(workspaceName: WorkspaceName, operations: Seq[AttributeUpdateOperation]): Future[PerRequestMessage] =
    dataSource.inTransaction { dataAccess =>
      withWorkspaceContextAndPermissions(workspaceName, WorkspaceAccessLevels.Write, dataAccess) { workspaceContext =>
        val updateAction = Try {
          val updatedWorkspace = applyOperationsToWorkspace(workspaceContext.workspace, operations)
          dataAccess.workspaceQuery.save(updatedWorkspace)
        } match {
          case Success(result) => result
          case Failure(e: AttributeUpdateOperationException) =>
            DBIO.failed(new RawlsExceptionWithErrorReport(errorReport = ErrorReport(StatusCodes.BadRequest, s"Unable to update ${workspaceName}", ErrorReport(e))))
          case Failure(regrets) => DBIO.failed(regrets)
        }
        updateAction.map { savedWorkspace =>
          RequestComplete(StatusCodes.OK, savedWorkspace)
        }
      }
    }

  def listWorkspaces(): Future[PerRequestMessage] =
    dataSource.inTransaction { dataAccess =>
      listWorkspaces(RawlsUser(userInfo), dataAccess) flatMap { permissionsPairs =>
        DBIO.sequence(permissionsPairs map { permissionsPair =>
          // database query to get details
          dataAccess.workspaceQuery.findById(permissionsPair.workspaceId) flatMap {
            case Some(workspace) =>
              for {
                stats <- getWorkspaceSubmissionStats(SlickWorkspaceContext(workspace), dataAccess)
                owners <- getWorkspaceOwners(workspace, dataAccess)
              } yield Option(WorkspaceListResponse(permissionsPair.accessLevel, workspace, stats, owners))
            case None =>
              // this case will happen when permissions exist for workspaces that don't, use None here and ignore later
              DBIO.successful(None)
          }
        }).map { responses => RequestComplete(StatusCodes.OK, responses.collect { case Some(x) => x }) }
      }
    }

  def listWorkspaces(user: RawlsUser, dataAccess: DataAccess): ReadAction[Seq[WorkspacePermissionsPair]] = {
    val rawPairs = for {
      groups <- dataAccess.rawlsGroupQuery.listGroupsForUser(user)
      pairs <- dataAccess.workspaceQuery.listPermissionPairsForGroups(groups)
    } yield pairs

    rawPairs.map { pairs =>
      pairs.groupBy(_.workspaceId).map { case (workspaceId, pairs) =>
        pairs.reduce((a, b) => WorkspacePermissionsPair(workspaceId, WorkspaceAccessLevels.max(a.accessLevel, b.accessLevel)))
      }.toSeq
    }
  }
  
  private def getWorkspaceSubmissionStats(workspaceContext: SlickWorkspaceContext, dataAccess: DataAccess): ReadAction[WorkspaceSubmissionStats] = {
    dataAccess.submissionQuery.list(workspaceContext) map { submissions => 
      val workflowsOrderedByDateDesc = submissions.flatMap(_.workflows).toVector.sortWith { (first, second) =>
        first.statusLastChangedDate.isAfter(second.statusLastChangedDate)
      }
  
      WorkspaceSubmissionStats(
        lastSuccessDate = workflowsOrderedByDateDesc.find(_.status == WorkflowStatuses.Succeeded).map(_.statusLastChangedDate),
        lastFailureDate = workflowsOrderedByDateDesc.find(_.status == WorkflowStatuses.Failed).map(_.statusLastChangedDate),
        runningSubmissionsCount = submissions.count(_.status == SubmissionStatuses.Submitted)
      )
    }
  }

<<<<<<< HEAD
  def cloneWorkspace(sourceWorkspaceName: WorkspaceName, destWorkspaceName: WorkspaceName): Future[PerRequestMessage] =
    dataSource.inTransaction { dataAccess =>
      withWorkspaceContextAndPermissions(sourceWorkspaceName,WorkspaceAccessLevels.Read, dataAccess) { sourceWorkspaceContext =>
        withNewWorkspaceContext(WorkspaceRequest(destWorkspaceName.namespace,destWorkspaceName.name,sourceWorkspaceContext.workspace.attributes),dataAccess) { destWorkspaceContext =>
          dataAccess.entityQuery.cloneAllEntities(sourceWorkspaceContext, destWorkspaceContext) andThen
          dataAccess.methodConfigurationQuery.list(sourceWorkspaceContext).flatMap { methodConfigShorts =>
            val inserts = methodConfigShorts.map { methodConfigShort => dataAccess.methodConfigurationQuery.get(sourceWorkspaceContext, methodConfigShort.namespace, methodConfigShort.name).flatMap { methodConfig =>
              dataAccess.methodConfigurationQuery.save(destWorkspaceContext, methodConfig.get)
            }}
            DBIO.seq(inserts:_*)
          } andThen {
            DBIO.successful(RequestCompleteWithLocation((StatusCodes.Created, destWorkspaceContext.workspace), destWorkspaceName.path))
          }
        }
      }
    }

  def withRawlsUser[T](userRef: RawlsUserRef, dataAccess: DataAccess)(op: (RawlsUser) => ReadWriteAction[T]): ReadWriteAction[T] = {
    dataAccess.rawlsUserQuery.load(userRef) flatMap {
=======
  def cloneWorkspace(sourceWorkspaceName: WorkspaceName, destWorkspaceRequest: WorkspaceRequest): Future[PerRequestMessage] =
    dataSource.inFutureTransaction(readLocks=Set(sourceWorkspaceName), writeLocks=Set(destWorkspaceRequest.toWorkspaceName)) { txn =>
      withWorkspaceContextAndPermissions(sourceWorkspaceName,WorkspaceAccessLevels.Read,txn) { sourceWorkspaceContext =>
        withClonedRealm(sourceWorkspaceContext: WorkspaceContext, destWorkspaceRequest: WorkspaceRequest) { newRealm =>

          // add to or replace current attributes, on an individual basis
          val newAttrs = sourceWorkspaceContext.workspace.attributes ++ destWorkspaceRequest.attributes

          withNewWorkspaceContext(destWorkspaceRequest.copy(realm = newRealm, attributes = newAttrs), txn) { destWorkspaceContext =>
            containerDAO.entityDAO.cloneAllEntities(sourceWorkspaceContext, destWorkspaceContext, txn)
            // TODO add a method for cloning all method configs, instead of doing this
            containerDAO.methodConfigurationDAO.list(sourceWorkspaceContext, txn).foreach { methodConfig =>
              containerDAO.methodConfigurationDAO.save(destWorkspaceContext,
                containerDAO.methodConfigurationDAO.get(sourceWorkspaceContext, methodConfig.namespace, methodConfig.name, txn).get, txn)
            }
            RequestCompleteWithLocation((StatusCodes.Created, destWorkspaceContext.workspace), destWorkspaceRequest.toWorkspaceName.path)
          }
        }
      }
    }

  private def withClonedRealm(sourceWorkspaceContext: WorkspaceContext, destWorkspaceRequest: WorkspaceRequest)(op: (Option[RawlsGroupRef]) => Future[PerRequestMessage]): Future[PerRequestMessage] = {
    // if the source has a realm, the dest must also have that realm or no realm, and the source realm is applied to the destination
    // otherwise, the caller may choose to apply a realm
    (sourceWorkspaceContext.workspace.realm, destWorkspaceRequest.realm) match {
      case (Some(sourceRealm), Some(destRealm)) if sourceRealm != destRealm =>
        val errorMsg = s"Source workspace ${sourceWorkspaceContext.workspace.briefName} has realm $sourceRealm; cannot change it to $destRealm when cloning"
        Future.failed(new RawlsExceptionWithErrorReport(ErrorReport(StatusCodes.UnprocessableEntity, errorMsg)))
      case (Some(sourceRealm), _) => op(Option(sourceRealm))
      case (None, destOpt) => op(destOpt)
    }
  }

  def withRawlsUser[T](userRef: RawlsUserRef, txn: RawlsTransaction)(op: (RawlsUser) => T): T = {
    containerDAO.authDAO.loadUser(userRef, txn) match {
>>>>>>> 54558c9a
      case Some(user) => op(user)
      case None => DBIO.failed(new RawlsException(s"Couldn't find user for userRef $userRef"))
    }
  }

  def withRawlsGroup[T](groupRef: RawlsGroupRef, dataAccess: DataAccess)(op: (RawlsGroup) => ReadWriteAction[T]): ReadWriteAction[T] = {
    dataAccess.rawlsGroupQuery.load(groupRef) flatMap {
      case Some(group) => op(group)
      case None => DBIO.failed(new RawlsException(s"Couldn't find group for groupRef $groupRef"))
    }
  }

  def getACL(workspaceName: WorkspaceName): Future[PerRequestMessage] =
    dataSource.inTransaction { dataAccess =>
      withWorkspaceContext(workspaceName, dataAccess) { workspaceContext =>
        requireOwnerIgnoreLock(workspaceContext.workspace, dataAccess) {
          dataAccess.workspaceQuery.listEmailsAndAccessLevel(workspaceContext).map { emailsAndAccess =>
            RequestComplete(StatusCodes.OK, emailsAndAccess.sortBy(_._2).reverse.toMap)
          }
        }
      }
    }

  /**
   * updates acls for a workspace
   * @param workspaceName
   * @param aclUpdates changes to make, if an entry already exists it will be changed to the level indicated in this
   *                   Seq, use NoAccess to remove an entry, all other preexisting accesses remain unchanged
   * @return
   */
  def updateACL(workspaceName: WorkspaceName, aclUpdates: Seq[WorkspaceACLUpdate]): Future[PerRequestMessage] =
    dataSource.inTransaction { dataAccess =>
      withWorkspaceContext(workspaceName, dataAccess) { workspaceContext =>
        requireOwnerIgnoreLock(workspaceContext.workspace, dataAccess) {

          //collapse the acl updates list so there are no dupe emails, and convert to RawlsGroup/RawlsUser instances
          DBIO.sequence(aclUpdates.map { aclUpdate =>
            dataAccess.rawlsGroupQuery.loadFromEmail(aclUpdate.email).map((_, aclUpdate.accessLevel))
          }).map(_.collect { case (Some(x), a) => (x, a) }.toMap).flatMap { updateMap =>
            //make a list of all the refs we're going to update
            val allTheRefs: Set[UserAuthRef] = updateMap.map {
              case (Left(rawlsUser:RawlsUser), level) => RawlsUser.toRef(rawlsUser)
              case (Right(rawlsGroup:RawlsGroup), level) => RawlsGroup.toRef(rawlsGroup)
            }.toSet
  
            getMaximumAccessLevel(RawlsUser(userInfo), workspaceContext, dataAccess) flatMap { currentUserAccess =>
              if (allTheRefs.contains(UserService.allUsersGroupRef)) {
                // UserService.allUsersGroupRef cannot be updated in this code path, there is an admin end point for that
                DBIO.failed(new RawlsExceptionWithErrorReport(ErrorReport(StatusCodes.BadRequest, s"Please contact an administrator to alter access to ${UserService.allUsersGroupRef.groupName}")))
    
              } else if (!updateMap.get(Left(RawlsUser(userInfo))).forall(_ == currentUserAccess)) {
                // don't allow the user to change their own permissions but let it pass if they are in the list and their current access level
                // is the same as the new value
                DBIO.failed(new RawlsExceptionWithErrorReport(ErrorReport(StatusCodes.BadRequest, "You may not change your own permissions")))
    
              } else {
                val userServiceRef = context.actorOf(UserService.props(userServiceConstructor, userInfo))
                val groupsByLevel: Map[WorkspaceAccessLevel, Map[Either[RawlsUser, RawlsGroup], WorkspaceAccessLevel]] = updateMap.groupBy({ case (key, value) => value })
    
                // go through the access level groups on the workspace and update them
                val groupUpdateResults = DBIO.sequence(workspaceContext.workspace.accessLevels.map { case (level, groupRef) =>
                  withRawlsGroup(groupRef, dataAccess) { group =>
                    //remove existing records for users and groups in the acl update list
                    val usersNotChanging = group.users.filter(userRef => !allTheRefs.contains(userRef))
                    val groupsNotChanging = group.subGroups.filter(groupRef => !allTheRefs.contains(groupRef))
  
                    //generate the list of new references
                    val newUsers = groupsByLevel.getOrElse(level, Map.empty).keys.collect({ case Left(ru) => RawlsUser.toRef(ru) })
                    val newgroups = groupsByLevel.getOrElse(level, Map.empty).keys.collect({ case Right(rg) => RawlsGroup.toRef(rg) })
  
                    val groupUpdateFuture = (userServiceRef ? UserService.OverwriteGroupMembers(group, RawlsGroupMemberList(
                      userSubjectIds = Option((usersNotChanging ++ newUsers).map(_.userSubjectId.value).toSeq),
                      subGroupNames = Option((groupsNotChanging ++ newgroups).map(_.groupName.value).toSeq)
                    ))).asInstanceOf[Future[PerRequestMessage]]
                    
                    DBIO.from(groupUpdateFuture)
                  }
                }).map(_.reduce { (prior, next) =>
                  // this reduce will propagate the first non-NoContent (i.e. error) response
                  prior match {
                    case RequestComplete(StatusCodes.NoContent) => next
                    case otherwise => prior
                  }
                })
                
                groupUpdateResults.map {
                  case RequestComplete(StatusCodes.NoContent) =>
                    val emailNotFoundReports = (aclUpdates.map( wau => wau.email ) diff updateMap.keys.map({
                      case Left(rawlsUser:RawlsUser) => rawlsUser.userEmail.value
                      case Right(rawlsGroup:RawlsGroup) => rawlsGroup.groupEmail.value
                    }).toSeq)
                      .map( email => ErrorReport( StatusCodes.NotFound, email ) )
    
                    if (emailNotFoundReports.isEmpty) {
                      RequestComplete(StatusCodes.OK)
                    } else {
                      //this is a case where we don't want to rollback the transaction in the event of getting an error.
                      //we will process the emails that are valid, and report any others as invalid
                      RequestComplete( ErrorReport(StatusCodes.NotFound, s"Couldn't find some users/groups by email", emailNotFoundReports) )
                    }
    
                  case otherwise => otherwise
                }
              }
            }
          }  
        }
      }
    }

  def lockWorkspace(workspaceName: WorkspaceName): Future[PerRequestMessage] =
    dataSource.inTransaction { dataAccess =>
      withWorkspaceContext(workspaceName, dataAccess) { workspaceContext =>
        requireOwnerIgnoreLock(workspaceContext.workspace, dataAccess) {
          dataAccess.submissionQuery.list(workspaceContext).flatMap { submissions =>
            if (!submissions.forall(_.status.isDone)) {
              DBIO.failed(new RawlsExceptionWithErrorReport(errorReport = ErrorReport(StatusCodes.Conflict, s"There are running submissions in workspace $workspaceName, so it cannot be locked.")))
            } else {
              dataAccess.workspaceQuery.lock(workspaceContext.workspace.toWorkspaceName).map(_ => RequestComplete(StatusCodes.NoContent))
            }
          }
        }
      }
    }

  def unlockWorkspace(workspaceName: WorkspaceName): Future[PerRequestMessage] =
    dataSource.inTransaction { dataAccess =>
      withWorkspaceContext(workspaceName, dataAccess) { workspaceContext =>
        requireOwnerIgnoreLock(workspaceContext.workspace, dataAccess) {
          dataAccess.workspaceQuery.unlock(workspaceContext.workspace.toWorkspaceName).map(_ => RequestComplete(StatusCodes.NoContent))
        }
      }
    }

  def copyEntities(entityCopyDef: EntityCopyDefinition, uri: Uri): Future[PerRequestMessage] =
    dataSource.inTransaction { dataAccess =>
      //NOTE: Order here is important. If the src and dest workspaces are the same, we need to get the write lock first, since
      //we can't upgrade a read lock to a write.
<<<<<<< HEAD
      withWorkspaceContextAndPermissions(entityCopyDef.destinationWorkspace, WorkspaceAccessLevels.Write, dataAccess) { destWorkspaceContext =>
        withWorkspaceContextAndPermissions(entityCopyDef.sourceWorkspace, WorkspaceAccessLevels.Read, dataAccess) { sourceWorkspaceContext =>
          val entityNames = entityCopyDef.entityNames
          val entityType = entityCopyDef.entityType
          val copyResults = dataAccess.entityQuery.copyEntities(sourceWorkspaceContext, destWorkspaceContext, entityType, entityNames)
          copyResults.flatMap(conflicts => conflicts.size match {
            case 0 => {
              // get the entities that were copied into the destination workspace
              dataAccess.entityQuery.list(destWorkspaceContext, entityType).map { allEntities => 
                val entityCopies = allEntities.filter((e: Entity) => entityNames.contains(e.name)).toList
                RequestComplete(StatusCodes.Created, entityCopies)
=======
      withWorkspaceContextAndPermissions(entityCopyDef.destinationWorkspace, WorkspaceAccessLevels.Write, txn) { destWorkspaceContext =>
        withWorkspaceContextAndPermissions(entityCopyDef.sourceWorkspace, WorkspaceAccessLevels.Read, txn) { sourceWorkspaceContext =>
          realmCheck(sourceWorkspaceContext, destWorkspaceContext) flatMap { _ =>
            Future {
              val entityNames = entityCopyDef.entityNames
              val entityType = entityCopyDef.entityType
              val conflicts = containerDAO.entityDAO.copyEntities(sourceWorkspaceContext, destWorkspaceContext, entityType, entityNames, txn)
              conflicts.size match {
                case 0 => {
                  // get the entities that were copied into the destination workspace
                  val entityCopies = containerDAO.entityDAO.list(destWorkspaceContext, entityType, txn).filter((e: Entity) => entityNames.contains(e.name)).toList
                  RequestComplete(StatusCodes.Created, entityCopies)
                }
                case _ => {
                  val basePath = s"/${destWorkspaceContext.workspace.namespace}/${destWorkspaceContext.workspace.name}/entities/"
                  val conflictingUris = conflicts.map(conflict => ErrorReport(uri.copy(path = Uri.Path(basePath + s"${conflict.entityType}/${conflict.name}")).toString(), Seq.empty))
                  throw new RawlsExceptionWithErrorReport(errorReport = ErrorReport(StatusCodes.Conflict, "Unable to copy entities. Some entities already exist.", conflictingUris.toSeq))
                }
>>>>>>> 54558c9a
              }
            }
            case _ => {
              val basePath = s"/${destWorkspaceContext.workspace.namespace}/${destWorkspaceContext.workspace.name}/entities/"
              val conflictingUris = conflicts.map(conflict => ErrorReport(uri.copy(path = Uri.Path(basePath + s"${conflict.entityType}/${conflict.name}")).toString(),Seq.empty))
              DBIO.failed(new RawlsExceptionWithErrorReport(errorReport = ErrorReport(StatusCodes.Conflict, "Unable to copy entities. Some entities already exist.", conflictingUris.toSeq)))
            }
          })
        }
      }
    }

  // can't use withClonedRealm because the Realm -> no Realm logic is different
  private def realmCheck(sourceWorkspaceContext: WorkspaceContext, destWorkspaceContext: WorkspaceContext): Future[Boolean] = {
    // if the source has a realm, the dest must also have that realm
    (sourceWorkspaceContext.workspace.realm, destWorkspaceContext.workspace.realm) match {
      case (Some(sourceRealm), Some(destRealm)) if sourceRealm != destRealm =>
        val errorMsg = s"Source workspace ${sourceWorkspaceContext.workspace.briefName} has realm $sourceRealm; cannot copy entities to realm $destRealm"
        Future.failed(new RawlsExceptionWithErrorReport(ErrorReport(StatusCodes.UnprocessableEntity, errorMsg)))
      case (Some(sourceRealm), None) =>
        val errorMsg = s"Source workspace ${sourceWorkspaceContext.workspace.briefName} has realm $sourceRealm; cannot copy entities outside of a realm"
        Future.failed(new RawlsExceptionWithErrorReport(ErrorReport(StatusCodes.UnprocessableEntity, errorMsg)))
      case _ => Future.successful(true)
    }
  }



  def createEntity(workspaceName: WorkspaceName, entity: Entity): Future[PerRequestMessage] =
    dataSource.inTransaction { dataAccess =>
      withWorkspaceContextAndPermissions(workspaceName, WorkspaceAccessLevels.Write, dataAccess) { workspaceContext =>
        dataAccess.entityQuery.get(workspaceContext, entity.entityType, entity.name) flatMap {
          case Some(_) => DBIO.failed(new RawlsExceptionWithErrorReport(errorReport = ErrorReport(StatusCodes.Conflict, s"${entity.entityType} ${entity.name} already exists in ${workspaceName}")))
          case None => dataAccess.entityQuery.save(workspaceContext, entity).map(e => RequestCompleteWithLocation((StatusCodes.Created, e), entity.path(workspaceName)))
        }
      }
    }

  def batchUpdateEntities(workspaceName: WorkspaceName, entityUpdates: Seq[EntityUpdateDefinition], upsert: Boolean = false): Future[PerRequestMessage] =
    dataSource.inTransaction { dataAccess =>
      withWorkspaceContextAndPermissions(workspaceName, WorkspaceAccessLevels.Write, dataAccess) { workspaceContext =>
        val results = entityUpdates.map { entityUpdate =>
          val updateAction = dataAccess.entityQuery.get(workspaceContext, entityUpdate.entityType, entityUpdate.name) flatMap {
            case Some(e) =>
              val updatedEntity = applyOperationsToEntity(e, entityUpdate.operations)
              dataAccess.entityQuery.save(workspaceContext, updatedEntity)
            case None =>
              if (upsert) {
                val updatedEntity = applyOperationsToEntity(Entity(entityUpdate.name, entityUpdate.entityType, Map.empty), entityUpdate.operations)
                dataAccess.entityQuery.save(workspaceContext, updatedEntity)
              } else {
                DBIO.failed(new RuntimeException("Entity does not exist"))
              }
          }
          
          updateAction.asTry.map { trial => (entityUpdate, trial) }
        }
        
        val errorReports = DBIO.sequence(results).map(_.collect {
          case (entityUpdate, Failure(regrets)) => ErrorReport(s"Could not update ${entityUpdate.entityType} ${entityUpdate.name}",ErrorReport(regrets))
        })
        
        errorReports.map {
          case Seq() => RequestComplete(StatusCodes.NoContent)
          case reports => throw new RawlsExceptionWithErrorReport(errorReport = ErrorReport(StatusCodes.BadRequest, "Some entities could not be updated.",reports))
        }
      }
    }

  def listEntityTypes(workspaceName: WorkspaceName): Future[PerRequestMessage] =
<<<<<<< HEAD
    dataSource.inTransaction { dataAccess =>
      withWorkspaceContextAndPermissions(workspaceName, WorkspaceAccessLevels.Read, dataAccess) { workspaceContext =>
        dataAccess.entityQuery.getEntityTypes(workspaceContext).map(r => RequestComplete(StatusCodes.OK, r.toSeq))
=======
    dataSource.inFutureTransaction(readLocks=Set(workspaceName)) { txn =>
      withWorkspaceContextAndPermissions(workspaceName, WorkspaceAccessLevels.Read, txn) { workspaceContext =>
        val typesWithCounts = containerDAO.entityDAO.getEntityTypes(workspaceContext, txn).toSeq.map { entityType =>
          entityType -> containerDAO.entityDAO.getEntityTypeCount(workspaceContext, entityType, txn)
        }.toMap
        Future.successful(RequestComplete(StatusCodes.OK, typesWithCounts))
>>>>>>> 54558c9a
      }
    }

  def listEntities(workspaceName: WorkspaceName, entityType: String): Future[PerRequestMessage] =
    dataSource.inTransaction { dataAccess =>
      withWorkspaceContextAndPermissions(workspaceName, WorkspaceAccessLevels.Read, dataAccess) { workspaceContext =>
        dataAccess.entityQuery.list(workspaceContext, entityType).map(r => RequestComplete(StatusCodes.OK, r.toSeq))
      }
    }

  def getEntity(workspaceName: WorkspaceName, entityType: String, entityName: String): Future[PerRequestMessage] =
    dataSource.inTransaction { dataAccess =>
      withWorkspaceContextAndPermissions(workspaceName, WorkspaceAccessLevels.Read, dataAccess) { workspaceContext =>
        withEntity(workspaceContext, entityType, entityName, dataAccess) { entity =>
          DBIO.successful(PerRequest.RequestComplete(StatusCodes.OK, entity))
        }
      }
    }

  def updateEntity(workspaceName: WorkspaceName, entityType: String, entityName: String, operations: Seq[AttributeUpdateOperation]): Future[PerRequestMessage] =
    dataSource.inTransaction { dataAccess =>
      withWorkspaceContextAndPermissions(workspaceName, WorkspaceAccessLevels.Write, dataAccess) { workspaceContext =>
        withEntity(workspaceContext, entityType, entityName, dataAccess) { entity =>
          val updateAction = Try {
            val updatedEntity = applyOperationsToEntity(entity, operations)
            dataAccess.entityQuery.save(workspaceContext, updatedEntity)
          } match {
            case Success(result) => result
            case Failure(e: AttributeUpdateOperationException) =>
              DBIO.failed(new RawlsExceptionWithErrorReport(errorReport = ErrorReport(StatusCodes.BadRequest, s"Unable to update entity ${entityType}/${entityName} in ${workspaceName}", ErrorReport(e))))
            case Failure(regrets) => DBIO.failed(regrets)
          }
          updateAction.map(RequestComplete(StatusCodes.OK, _))
        }
      }
    }

  def deleteEntity(workspaceName: WorkspaceName, entityType: String, entityName: String): Future[PerRequestMessage] =
    dataSource.inTransaction { dataAccess =>
      withWorkspaceContextAndPermissions(workspaceName, WorkspaceAccessLevels.Write, dataAccess) { workspaceContext =>
        withEntity(workspaceContext, entityType, entityName, dataAccess) { entity =>
          dataAccess.entityQuery.delete(workspaceContext, entity.entityType, entity.name).map(_ => RequestComplete(StatusCodes.NoContent))
        }
      }
    }

  def renameEntity(workspaceName: WorkspaceName, entityType: String, entityName: String, newName: String): Future[PerRequestMessage] =
    dataSource.inTransaction { dataAccess =>
      withWorkspaceContextAndPermissions(workspaceName, WorkspaceAccessLevels.Write, dataAccess) { workspaceContext =>
        withEntity(workspaceContext, entityType, entityName, dataAccess) { entity =>
          dataAccess.entityQuery.get(workspaceContext, entity.entityType, newName) flatMap {
            case None => dataAccess.entityQuery.rename(workspaceContext, entity.entityType, entity.name, newName)
            case Some(_) => throw new RawlsExceptionWithErrorReport(errorReport = ErrorReport(StatusCodes.Conflict, s"Destination ${entity.entityType} ${newName} already exists"))
          } map(_ => RequestComplete(StatusCodes.NoContent))
        }
      }
    }

  def evaluateExpression(workspaceName: WorkspaceName, entityType: String, entityName: String, expression: String): Future[PerRequestMessage] =
    dataSource.inTransaction { dataAccess =>
      withWorkspaceContextAndPermissions(workspaceName, WorkspaceAccessLevels.Read, dataAccess) { workspaceContext =>
        new SlickExpressionEvaluator(dataAccess).evalFinalAttribute(workspaceContext, entityType, entityName, expression) match {
          case Success(result) => result.map(r => RequestComplete(StatusCodes.OK, r.toSeq))
          case Failure(regret) => {
            throw new RawlsExceptionWithErrorReport(errorReport = ErrorReport(StatusCodes.BadRequest, "Unable to evaluate expression '${expression}' on ${entityType}/${entityName} in ${workspaceName}", ErrorReport(regret)))
          }
        }
      }
    }

  /**
   * Applies the sequence of operations in order to the entity.
   *
   * @param entity to update
   * @param operations sequence of operations
   * @throws AttributeNotFoundException when removing from a list attribute that does not exist
   * @throws AttributeUpdateOperationException when adding or removing from an attribute that is not a list
   * @return the updated entity
   */
  def applyOperationsToEntity(entity: Entity, operations: Seq[AttributeUpdateOperation]): Entity = {
    entity.copy(attributes = applyAttributeUpdateOperations(entity, operations))
  }

  /**
   * Applies the sequence of operations in order to the workspace.
   *
   * @param workspace to update
   * @param operations sequence of operations
   * @throws AttributeNotFoundException when removing from a list attribute that does not exist
   * @throws AttributeUpdateOperationException when adding or removing from an attribute that is not a list
   * @return the updated entity
   */
  def applyOperationsToWorkspace(workspace: Workspace, operations: Seq[AttributeUpdateOperation]): Workspace = {
    workspace.copy(attributes = applyAttributeUpdateOperations(workspace, operations))
  }

  private def applyAttributeUpdateOperations(attributable: Attributable, operations: Seq[AttributeUpdateOperation]): Map[String, Attribute] = {
    operations.foldLeft(attributable.attributes) { (startingAttributes, operation) =>
      operation match {
        case AddUpdateAttribute(attributeName, attribute) => startingAttributes + (attributeName -> attribute)

        case RemoveAttribute(attributeName) => startingAttributes - attributeName

        case AddListMember(attributeListName, newMember) =>
          startingAttributes.get(attributeListName) match {
            case Some(AttributeEmptyList) =>
              newMember match {
                case AttributeNull =>
                  startingAttributes
                case newMember: AttributeValue =>
                  startingAttributes + (attributeListName -> AttributeValueList(Seq(newMember)))
                case newMember: AttributeEntityReference =>
                  startingAttributes + (attributeListName -> AttributeEntityReferenceList(Seq(newMember)))
                case _ => throw new AttributeUpdateOperationException("Cannot create list with that type.")
              }

            case Some(l: AttributeValueList) =>
              newMember match {
                case AttributeNull =>
                  startingAttributes
                case newMember: AttributeValue =>
                  startingAttributes + (attributeListName -> AttributeValueList(l.list :+ newMember))
                case _ => throw new AttributeUpdateOperationException("Cannot add non-value to list of values.")
              }

            case Some(l: AttributeEntityReferenceList) =>
              newMember match {
                case AttributeNull =>
                  startingAttributes
                case newMember: AttributeEntityReference =>
                  startingAttributes + (attributeListName -> AttributeEntityReferenceList(l.list :+ newMember))
                case _ => throw new AttributeUpdateOperationException("Cannot add non-reference to list of references.")
              }

            case None =>
              newMember match {
                case AttributeNull =>
                  startingAttributes + (attributeListName -> AttributeEmptyList)
                case newMember: AttributeValue =>
                  startingAttributes + (attributeListName -> AttributeValueList(Seq(newMember)))
                case newMember: AttributeEntityReference =>
                  startingAttributes + (attributeListName -> AttributeEntityReferenceList(Seq(newMember)))
                case _ => throw new AttributeUpdateOperationException("Cannot create list with that type.")
              }

            case Some(_) => throw new AttributeUpdateOperationException(s"$attributeListName of ${attributable.briefName} is not a list")
          }

        case RemoveListMember(attributeListName, removeMember) =>
          startingAttributes.get(attributeListName) match {
            case Some(l: AttributeValueList) =>
              startingAttributes + (attributeListName -> AttributeValueList(l.list.filterNot(_ == removeMember)))
            case Some(l: AttributeEntityReferenceList) =>
              startingAttributes + (attributeListName -> AttributeEntityReferenceList(l.list.filterNot(_ == removeMember)))
            case None => throw new AttributeNotFoundException(s"$attributeListName of ${attributable.briefName} does not exist")
            case Some(_) => throw new AttributeUpdateOperationException(s"$attributeListName of ${attributable.briefName} is not a list")
          }
      }
    }
  }

  def saveAndValidateMCExpressions(workspaceContext: SlickWorkspaceContext, methodConfiguration: MethodConfiguration, dataAccess: DataAccess): ReadWriteAction[ValidatedMethodConfiguration] = {
    dataAccess.methodConfigurationQuery.save(workspaceContext, methodConfiguration) map { _ =>
      validateMCExpressions(methodConfiguration, dataAccess)
    }
  }

  def validateMCExpressions(methodConfiguration: MethodConfiguration, dataAccess: DataAccess): ValidatedMethodConfiguration = {
    val parser = dataAccess  // this makes it compile for some reason (as opposed to inlining parser)
    def parseAndPartition(m: Map[String, AttributeString], parseFunc:String => Try[parser.PipelineQuery] ) = {
      val parsed = m mapValues { attr => parseFunc(attr.value) }
      ( parsed collect { case (key, Success(_)) => key } toSeq,
        parsed collect { case (key, Failure(regret)) => (key, regret.getMessage) } )
    }
    val (successInputs, failedInputs) = parseAndPartition(methodConfiguration.inputs, parser.parseAttributeExpr)
    val (successOutputs, failedOutputs) = parseAndPartition(methodConfiguration.outputs, parser.parseOutputExpr)

    ValidatedMethodConfiguration(methodConfiguration, successInputs, failedInputs, successOutputs, failedOutputs)
  }

  def getAndValidateMethodConfiguration(workspaceName: WorkspaceName, methodConfigurationNamespace: String, methodConfigurationName: String): Future[PerRequestMessage] = {
    dataSource.inTransaction { dataAccess =>
      withWorkspaceContextAndPermissions(workspaceName, WorkspaceAccessLevels.Read, dataAccess) { workspaceContext =>
        withMethodConfig(workspaceContext, methodConfigurationNamespace, methodConfigurationName, dataAccess) { methodConfig =>
          DBIO.successful(PerRequest.RequestComplete(StatusCodes.OK, validateMCExpressions(methodConfig, dataAccess)))
        }
      }
    }
  }

  def createMethodConfiguration(workspaceName: WorkspaceName, methodConfiguration: MethodConfiguration): Future[PerRequestMessage] =
    dataSource.inTransaction { dataAccess =>
      withWorkspaceContextAndPermissions(workspaceName, WorkspaceAccessLevels.Write, dataAccess) { workspaceContext =>
        dataAccess.methodConfigurationQuery.get(workspaceContext, methodConfiguration.namespace, methodConfiguration.name) flatMap {
          case Some(_) => DBIO.failed(new RawlsExceptionWithErrorReport(errorReport = ErrorReport(StatusCodes.Conflict, s"${methodConfiguration.name} already exists in ${workspaceName}")))
          case None => saveAndValidateMCExpressions(workspaceContext, methodConfiguration, dataAccess)
        } map { validatedMethodConfiguration =>
          RequestCompleteWithLocation((StatusCodes.Created, validatedMethodConfiguration), methodConfiguration.path(workspaceName))
        }
      }
    }

  def deleteMethodConfiguration(workspaceName: WorkspaceName, methodConfigurationNamespace: String, methodConfigurationName: String): Future[PerRequestMessage] =
    dataSource.inTransaction { dataAccess =>
      withWorkspaceContextAndPermissions(workspaceName, WorkspaceAccessLevels.Write, dataAccess) { workspaceContext =>
        withMethodConfig(workspaceContext, methodConfigurationNamespace, methodConfigurationName, dataAccess) { methodConfig =>
          dataAccess.methodConfigurationQuery.delete(workspaceContext, methodConfigurationNamespace, methodConfigurationName).map(_ => RequestComplete(StatusCodes.NoContent))
        }
      }
    }

  def renameMethodConfiguration(workspaceName: WorkspaceName, methodConfigurationNamespace: String, methodConfigurationName: String, newName: String): Future[PerRequestMessage] =
    dataSource.inTransaction { dataAccess =>
      withWorkspaceContextAndPermissions(workspaceName, WorkspaceAccessLevels.Write, dataAccess) { workspaceContext =>
        withMethodConfig(workspaceContext, methodConfigurationNamespace, methodConfigurationName, dataAccess) { methodConfiguration =>
          dataAccess.methodConfigurationQuery.get(workspaceContext, methodConfigurationNamespace, newName) flatMap {
            case None =>
              dataAccess.methodConfigurationQuery.rename(workspaceContext, methodConfigurationNamespace, methodConfigurationName, newName)
            case Some(_) => DBIO.failed(new RawlsExceptionWithErrorReport(errorReport = ErrorReport(StatusCodes.Conflict, s"Destination ${newName} already exists")))
          } map(_ => RequestComplete(StatusCodes.NoContent))
        }
      }
    }

  def updateMethodConfiguration(workspaceName: WorkspaceName, methodConfiguration: MethodConfiguration): Future[PerRequestMessage] =
    dataSource.inTransaction { dataAccess =>
      withWorkspaceContextAndPermissions(workspaceName, WorkspaceAccessLevels.Write, dataAccess) { workspaceContext =>
        dataAccess.methodConfigurationQuery.get(workspaceContext, methodConfiguration.namespace, methodConfiguration.name) flatMap {
          case Some(_) => saveAndValidateMCExpressions(workspaceContext, methodConfiguration, dataAccess)
          case None => DBIO.failed(new RawlsExceptionWithErrorReport(errorReport = ErrorReport(StatusCodes.NotFound,s"There is no method configuration named ${methodConfiguration.namespace}/${methodConfiguration.name} in ${workspaceName}.")))
        } map(RequestComplete(StatusCodes.OK, _))
      }
    }

  def getMethodConfiguration(workspaceName: WorkspaceName, methodConfigurationNamespace: String, methodConfigurationName: String): Future[PerRequestMessage] =
    dataSource.inTransaction { dataAccess =>
      withWorkspaceContextAndPermissions(workspaceName, WorkspaceAccessLevels.Read, dataAccess) { workspaceContext =>
        withMethodConfig(workspaceContext, methodConfigurationNamespace, methodConfigurationName, dataAccess) { methodConfig =>
          DBIO.successful(PerRequest.RequestComplete(StatusCodes.OK, methodConfig))
        }
      }
    }

  def copyMethodConfiguration(mcnp: MethodConfigurationNamePair): Future[PerRequestMessage] = {
    dataSource.inTransaction { dataAccess =>
      withWorkspaceContextAndPermissions(mcnp.destination.workspaceName, WorkspaceAccessLevels.Write, dataAccess) { destContext =>
        withWorkspaceContextAndPermissions(mcnp.source.workspaceName, WorkspaceAccessLevels.Read, dataAccess) { sourceContext =>
          dataAccess.methodConfigurationQuery.get(sourceContext, mcnp.source.namespace, mcnp.source.name) flatMap {
            case None => DBIO.failed(new RawlsExceptionWithErrorReport(errorReport = ErrorReport(StatusCodes.NotFound,s"There is no method configuration named ${mcnp.source.namespace}/${mcnp.source.name} in ${mcnp.source.workspaceName}.")))
            case Some(methodConfig) => saveCopiedMethodConfiguration(methodConfig, mcnp.destination, destContext, dataAccess)
          }
        }
      }
    }
  }

  def copyMethodConfigurationFromMethodRepo(methodRepoQuery: MethodRepoConfigurationImport): Future[PerRequestMessage] =
    dataSource.inTransaction { dataAccess =>
      withWorkspaceContextAndPermissions( methodRepoQuery.destination.workspaceName, WorkspaceAccessLevels.Write, dataAccess) { destContext =>
        DBIO.from(methodRepoDAO.getMethodConfig(methodRepoQuery.methodRepoNamespace, methodRepoQuery.methodRepoName, methodRepoQuery.methodRepoSnapshotId, userInfo)) flatMap { agoraEntityOption =>
          agoraEntityOption match {
            case None => DBIO.failed(new RawlsExceptionWithErrorReport(errorReport = ErrorReport(StatusCodes.NotFound,s"There is no method configuration named ${methodRepoQuery.methodRepoNamespace}/${methodRepoQuery.methodRepoName}/${methodRepoQuery.methodRepoSnapshotId} in the repository.")))
            case Some(entity) =>
              try {
                // if JSON parsing fails, catch below
                val methodConfig = entity.payload.map(JsonParser(_).convertTo[MethodConfiguration])
                methodConfig match {
                  case Some(targetMethodConfig) => saveCopiedMethodConfiguration(targetMethodConfig, methodRepoQuery.destination, destContext, dataAccess)
                  case None => DBIO.failed(new RawlsExceptionWithErrorReport(errorReport = ErrorReport(StatusCodes.UnprocessableEntity, "Method Repo missing configuration payload")))
                }
              }
              catch {
                case e: Exception =>
                  DBIO.failed(new RawlsExceptionWithErrorReport(errorReport = ErrorReport(StatusCodes.UnprocessableEntity, "Error parsing Method Repo response message.", ErrorReport(e))))
              }
          }
        }
      }
    }

  def copyMethodConfigurationToMethodRepo(methodRepoQuery: MethodRepoConfigurationExport): Future[PerRequestMessage] = {
    dataSource.inTransaction { dataAccess =>
      withWorkspaceContextAndPermissions(methodRepoQuery.source.workspaceName, WorkspaceAccessLevels.Read, dataAccess) { workspaceContext =>
        withMethodConfig(workspaceContext, methodRepoQuery.source.namespace, methodRepoQuery.source.name, dataAccess) { methodConfig =>
          import org.broadinstitute.dsde.rawls.model.MethodRepoJsonSupport._
          DBIO.from(methodRepoDAO.postMethodConfig(
            methodRepoQuery.methodRepoNamespace,
            methodRepoQuery.methodRepoName,
            methodConfig.copy(namespace = methodRepoQuery.methodRepoNamespace, name = methodRepoQuery.methodRepoName),
            userInfo)) map { RequestComplete(StatusCodes.OK, _) }
        }
      }
    }
  }

  private def saveCopiedMethodConfiguration(methodConfig: MethodConfiguration, dest: MethodConfigurationName, destContext: SlickWorkspaceContext, dataAccess: DataAccess) = {
    val target = methodConfig.copy(name = dest.name, namespace = dest.namespace)

    dataAccess.methodConfigurationQuery.get(destContext, dest.namespace, dest.name).flatMap {
      case Some(existingMethodConfig) => DBIO.failed(new RawlsExceptionWithErrorReport(errorReport = ErrorReport(StatusCodes.Conflict, s"A method configuration named ${dest.namespace}/${dest.name} already exists in ${dest.workspaceName}")))
      case None => saveAndValidateMCExpressions(destContext, target, dataAccess)
    }.map(validatedTarget => RequestCompleteWithLocation((StatusCodes.Created, validatedTarget), target.path(dest.workspaceName)))
  }

  def listMethodConfigurations(workspaceName: WorkspaceName): Future[PerRequestMessage] =
    dataSource.inTransaction { dataAccess =>
      withWorkspaceContextAndPermissions(workspaceName, WorkspaceAccessLevels.Read, dataAccess) { workspaceContext =>
        dataAccess.methodConfigurationQuery.list(workspaceContext).map(r => RequestComplete(StatusCodes.OK, r.toList))
      }
    }

  def createMethodConfigurationTemplate( methodRepoMethod: MethodRepoMethod ): Future[PerRequestMessage] = {
    dataSource.inTransaction { dataAccess => 
      withMethod(methodRepoMethod.methodNamespace,methodRepoMethod.methodName,methodRepoMethod.methodVersion,userInfo) { method =>
        withWdl(method) { wdl =>
          DBIO.successful(RequestComplete(StatusCodes.OK, MethodConfigResolver.toMethodConfiguration(wdl, methodRepoMethod)))
        }
      }
    }
  }

  def getMethodInputsOutputs( methodRepoMethod: MethodRepoMethod ): Future[PerRequestMessage] = {
    dataSource.inTransaction { dataAccess => 
      withMethod(methodRepoMethod.methodNamespace,methodRepoMethod.methodName,methodRepoMethod.methodVersion,userInfo) { method =>
        withWdl(method) { wdl =>
          DBIO.successful(RequestComplete(StatusCodes.OK, MethodConfigResolver.getMethodInputsOutputs(wdl)))
        }
      }
    }
  }

  /**
   * This is the function that would get called if we had a validate method config endpoint.
   */
  def validateMethodConfig(workspaceName: WorkspaceName,
    methodConfigurationNamespace: String, methodConfigurationName: String,
    entityType: String, entityName: String, userInfo: UserInfo): Future[PerRequestMessage] = {
      dataSource.inTransaction { dataAccess =>
        withWorkspaceContextAndPermissions(workspaceName, WorkspaceAccessLevels.Read, dataAccess) { workspaceContext =>
          withMethodConfig(workspaceContext, methodConfigurationNamespace, methodConfigurationName, dataAccess) { methodConfig =>
            withMethod(methodConfig.methodRepoMethod.methodNamespace, methodConfig.methodRepoMethod.methodName, methodConfig.methodRepoMethod.methodVersion, userInfo) { method =>
              withEntity(workspaceContext, entityType, entityName, dataAccess) { entity =>
                withWdl(method) { wdl =>
                  MethodConfigResolver.resolveInputsOrGatherErrors(workspaceContext, methodConfig, entity, wdl, dataAccess) flatMap {
                    case Left(failures) => DBIO.successful(RequestComplete(StatusCodes.OK, failures))
                    case Right(unpacked) =>
                      DBIO.from(executionServiceDAO.validateWorkflow(wdl, MethodConfigResolver.propertiesToWdlInputs(unpacked), userInfo)) map(RequestComplete(StatusCodes.OK, _))
                  }
                }
              }
            }
          }
        }
      }
    }

  def listSubmissions(workspaceName: WorkspaceName): Future[PerRequestMessage] =
    dataSource.inTransaction { dataAccess =>
      withWorkspaceContextAndPermissions(workspaceName, WorkspaceAccessLevels.Read, dataAccess) { workspaceContext =>
        dataAccess.submissionQuery.listWithSubmitter(workspaceContext).map { _.map {
            case (submission, user) => new SubmissionStatusResponse(submission, user) 
          }
        }.map(RequestComplete(StatusCodes.OK, _))
      }
    }

  def createSubmission(workspaceName: WorkspaceName, submissionRequest: SubmissionRequest): Future[PerRequestMessage] = {
    val submissionFuture: Future[PerRequestMessage] = withSubmissionParameters(workspaceName, submissionRequest) {
      (dataAccess: DataAccess, workspaceContext: SlickWorkspaceContext, wdl: String, header: SubmissionValidationHeader, successes: Seq[SubmissionValidationEntityInputs], failures: Seq[SubmissionValidationEntityInputs]) =>

        val submissionId: String = UUID.randomUUID().toString
        val workflowOptionsFuture = buildWorkflowOptions(workspaceContext, submissionId)
        val submittedWorkflowsFuture = workflowOptionsFuture.flatMap(workflowOptions => Future.sequence(successes map { entityInputs =>
          Try {
            val methodProps = for ((methodInput, entityValue) <- header.inputExpressions.zip(entityInputs.inputResolutions) if entityValue.value.isDefined) yield (methodInput.wdlName -> entityValue.value.get)
            val execStatusFuture = executionServiceDAO.submitWorkflow(wdl, MethodConfigResolver.propertiesToWdlInputs(methodProps.toMap), workflowOptions, userInfo)
            execStatusFuture map {
              execStatus => Workflow(workflowId = execStatus.id, status = WorkflowStatuses.Submitted, statusLastChangedDate = DateTime.now, workflowEntity = Option(AttributeEntityReference(entityType = header.entityType, entityName = entityInputs.entityName)), inputResolutions = entityInputs.inputResolutions)
            } recover {
              case t: Exception => {
                val error = "Unable to submit workflow when creating submission"
                logger.error(error, t)
                WorkflowFailure(entityInputs.entityName, header.entityType, entityInputs.inputResolutions, Seq(AttributeString(error), AttributeString(t.getMessage)))
              }
            }
          } match {
            case Success(result) => result
            case Failure(t) => {
              val error = "Unable to process workflow when creating submission"
              logger.error(error, t)
              Future.successful(WorkflowFailure(entityInputs.entityName, header.entityType, entityInputs.inputResolutions, Seq(AttributeString(error), AttributeString(t.getMessage))))
            }
          }
        }))

<<<<<<< HEAD
        DBIO.from(submittedWorkflowsFuture) flatMap { submittedWorkflows =>
=======
        submittedWorkflowsFuture map { submittedWorkflows =>
          val succeededWorkflowSubmissions = submittedWorkflows.collect {
            case w:Workflow => w
          }
          val failedWorkflowSubmissions = submittedWorkflows.collect {
            case w:WorkflowFailure => w
          }
>>>>>>> 54558c9a
          val failedWorkflows = failures.map { entityInputs =>
            val errors = for (entityValue <- entityInputs.inputResolutions if entityValue.error.isDefined) yield (AttributeString(entityValue.error.get))
            WorkflowFailure(entityInputs.entityName, header.entityType, entityInputs.inputResolutions, errors)
          } ++ failedWorkflowSubmissions

          val submission = Submission(submissionId = submissionId,
            submissionDate = DateTime.now(),
            submitter = RawlsUser(userInfo),
            methodConfigurationNamespace = submissionRequest.methodConfigurationNamespace,
            methodConfigurationName = submissionRequest.methodConfigurationName,
            submissionEntity = Option(AttributeEntityReference(entityType = submissionRequest.entityType, entityName = submissionRequest.entityName)),
            workflows = succeededWorkflowSubmissions,
            notstarted = failedWorkflows,
            status = if (succeededWorkflowSubmissions.isEmpty) SubmissionStatuses.Done else SubmissionStatuses.Submitted
          )

<<<<<<< HEAD
          dataAccess.submissionQuery.create(workspaceContext, submission) map { _ =>
            val workflowReports = submittedWorkflows.map { workflow =>
              WorkflowReport(workflow.workflowId, workflow.status, workflow.statusLastChangedDate, workflow.workflowEntity.map(_.entityName).getOrElse("*deleted*"), workflow.inputResolutions)
            }
  
            RequestComplete(StatusCodes.Created, SubmissionReport(submissionRequest, submission.submissionId, submission.submissionDate, userInfo.userEmail, submission.status, header, workflowReports, failures))
=======
          containerDAO.submissionDAO.save(workspaceContext, submission, txn)
          val workflowReports = succeededWorkflowSubmissions.map { workflow =>
            WorkflowReport(workflow.workflowId, workflow.status, workflow.statusLastChangedDate, workflow.workflowEntity.map(_.entityName).getOrElse("*deleted*"), workflow.inputResolutions)
>>>>>>> 54558c9a
          }
        }
    }

    val credFuture = gcsDAO.getUserCredentials(RawlsUser(userInfo))

    submissionFuture.zip(credFuture) map {
      case (RequestComplete((StatusCodes.Created, submissionReport: SubmissionReport)), Some(credential)) =>
        if (submissionReport.status == SubmissionStatuses.Submitted) {
          submissionSupervisor ! SubmissionStarted(workspaceName, submissionReport.submissionId, credential)
        }
        RequestComplete(StatusCodes.Created, submissionReport)

      case (somethingWrong, Some(_)) => somethingWrong // this is the case where something was not found in withSubmissionParameters
      case (_, None) => throw new RawlsExceptionWithErrorReport(errorReport = ErrorReport(StatusCodes.InternalServerError, s"No refresh token found for ${userInfo.userEmail}"))
    }
  }

  def validateSubmission(workspaceName: WorkspaceName, submissionRequest: SubmissionRequest): Future[PerRequestMessage] =
    withSubmissionParameters(workspaceName,submissionRequest) {
      (dataAccess: DataAccess, workspaceContext: SlickWorkspaceContext, wdl: String, header: SubmissionValidationHeader, succeeded: Seq[SubmissionValidationEntityInputs], failed: Seq[SubmissionValidationEntityInputs]) =>
        DBIO.successful(RequestComplete(StatusCodes.OK, SubmissionValidationReport(submissionRequest, header, succeeded, failed)))
    }

  def getSubmissionStatus(workspaceName: WorkspaceName, submissionId: String) = {
    dataSource.inTransaction { dataAccess =>
      withWorkspaceContextAndPermissions(workspaceName, WorkspaceAccessLevels.Read, dataAccess) { workspaceContext =>
        withSubmission(workspaceContext, submissionId, dataAccess) { submission =>
          withRawlsUser(submission.submitter, dataAccess) { user =>
            DBIO.successful(RequestComplete(StatusCodes.OK, new SubmissionStatusResponse(submission, user)))
          }
        }
      }
    }
  }

  def abortSubmission(workspaceName: WorkspaceName, submissionId: String): Future[PerRequestMessage] = {
    dataSource.inTransaction { dataAccess =>
      withWorkspaceContextAndPermissions(workspaceName, WorkspaceAccessLevels.Write, dataAccess) { workspaceContext =>
        abortSubmission(workspaceContext, submissionId, dataAccess)
      }
    }
  }

  private def abortSubmission(workspaceContext: SlickWorkspaceContext, submissionId: String, dataAccess: DataAccess): ReadWriteAction[PerRequestMessage] = {
    withSubmission(workspaceContext, submissionId, dataAccess) { submission =>
      dataAccess.submissionQuery.updateStatus(workspaceContext, submission.submissionId, SubmissionStatuses.Aborting) flatMap { _ =>
        val aborts = DBIO.from(Future.traverse(submission.workflows)(wf =>
          Future.successful(wf.workflowId).zip(executionServiceDAO.abort(wf.workflowId, userInfo))
        ))
  
        aborts.map { abortResults =>
  
          val failures = abortResults map { case (workflowId: String, result: Try[ExecutionServiceStatus]) =>
            (workflowId, result.recover {
              // Forbidden responses means that it is already done which is ok here
              case ure: UnsuccessfulResponseException if ure.response.status == StatusCodes.Forbidden => Success(ExecutionServiceStatus(workflowId, WorkflowStatuses.Aborted.toString))
            })
          } collect {
            case (workflowId: String, Failure(regret)) => (workflowId -> regret)
          }
  
          if (failures.isEmpty) {
            RequestComplete(StatusCodes.NoContent)
          } else {
            val causes = failures map { case (workflowId, throwable) =>
              ErrorReport(s"Unable to abort workflow ${workflowId}", executionServiceDAO.toErrorReport(throwable))
            }
            //if we fail to abort all workflows, we do not want to roll back the transaction. we've done all we can at this point
            RequestComplete(ErrorReport(StatusCodes.BadGateway, s"Unable to abort all workflows for submission ${submissionId}.",causes))
          }
        }
      }
    }
  }

  /**
   * Munges together the output of Cromwell's /outputs and /logs endpoints, grouping them by task name */
  private def mergeWorkflowOutputs(execOuts: ExecutionServiceOutputs, execLogs: ExecutionServiceLogs, workflowId: String): PerRequestMessage = {
    val outs = execOuts.outputs
    val logs = execLogs.logs

    //Cromwell workflow outputs look like workflow_name.task_name.output_name.
    //Under perverse conditions it might just be workflow_name.output_name.
    //Group outputs by everything left of the rightmost dot.
    val outsByTask = outs groupBy { case (k,_) => k.split('.').dropRight(1).mkString(".") }

    val taskMap = (outsByTask.keySet ++ logs.keySet).map( key => key -> TaskOutput( logs.get(key), outsByTask.get(key)) ).toMap
    RequestComplete(StatusCodes.OK, WorkflowOutputs(workflowId, taskMap))
  }

  /**
   * Get the list of outputs for a given workflow in this submission */
  def workflowOutputs(workspaceName: WorkspaceName, submissionId: String, workflowId: String) = {
    dataSource.inTransaction { dataAccess =>
      withWorkspaceContextAndPermissions(workspaceName, WorkspaceAccessLevels.Read, dataAccess) { workspaceContext =>
        withSubmission(workspaceContext, submissionId, dataAccess) { submission =>
          withWorkflow(workspaceName, submission, workflowId) { workflow =>
            val outputFTs = toFutureTry(executionServiceDAO.outputs(workflowId, userInfo))
            val logFTs = toFutureTry(executionServiceDAO.logs(workflowId, userInfo))
            DBIO.from(outputFTs zip logFTs map {
              case (Success(outputs), Success(logs)) =>
                mergeWorkflowOutputs(outputs, logs, workflowId)
              case (Failure(outputsFailure), Success(logs)) =>
                throw new RawlsExceptionWithErrorReport(errorReport = ErrorReport(StatusCodes.BadGateway, s"Unable to get outputs for ${submissionId}.", executionServiceDAO.toErrorReport(outputsFailure)))
              case (Success(outputs), Failure(logsFailure)) =>
                throw new RawlsExceptionWithErrorReport(errorReport = ErrorReport(StatusCodes.BadGateway, s"Unable to get logs for ${submissionId}.", executionServiceDAO.toErrorReport(logsFailure)))
              case (Failure(outputsFailure), Failure(logsFailure)) =>
                throw new RawlsExceptionWithErrorReport(errorReport = ErrorReport(StatusCodes.BadGateway, s"Unable to get outputs and unable to get logs for ${submissionId}.",
                  Seq(executionServiceDAO.toErrorReport(outputsFailure),executionServiceDAO.toErrorReport(logsFailure))))
            })
          }
        }
      }
    }
  }

  def workflowMetadata(workspaceName: WorkspaceName, submissionId: String, workflowId: String) = {
    dataSource.inTransaction { dataAccess =>
      withWorkspaceContextAndPermissions(workspaceName, WorkspaceAccessLevels.Read, dataAccess) { workspaceContext =>
        withSubmission(workspaceContext, submissionId, dataAccess) { submission =>
          withWorkflow(workspaceName, submission, workflowId) { workflow =>
            DBIO.from(executionServiceDAO.callLevelMetadata(workflowId, userInfo).map(em => RequestComplete(StatusCodes.OK, em)))
          }
        }
      }
    }
  }

  def listAllActiveSubmissions() = {
    asAdmin {
      dataSource.inTransaction { dataAccess =>
        dataAccess.submissionQuery.listAllActiveSubmissions().map(RequestComplete(StatusCodes.OK, _))
      }
    }
  }

  def adminAbortSubmission(workspaceName: WorkspaceName, submissionId: String) = {
    asAdmin {
      dataSource.inTransaction { dataAccess =>
        withWorkspaceContext(workspaceName, dataAccess) { workspaceContext =>
          abortSubmission(workspaceContext, submissionId, dataAccess)
        }
      }
    }
  }

  def hasAllUserReadAccess(workspaceName: WorkspaceName): Future[PerRequestMessage] = {
    asAdmin {
      dataSource.inTransaction { dataAccess =>
        withWorkspaceContext(workspaceName, dataAccess) { workspaceContext =>
          dataAccess.rawlsGroupQuery.load(workspaceContext.workspace.accessLevels(WorkspaceAccessLevels.Read)) map { readerGroup =>
            readerGroup match {
              case Some(group) =>
                if (group.subGroups.contains(UserService.allUsersGroupRef)) {
                  RequestComplete(StatusCodes.NoContent)
                } else {
                  RequestComplete(StatusCodes.NotFound)
                }
              case None =>
                throw new RawlsExceptionWithErrorReport(errorReport = ErrorReport(StatusCodes.InternalServerError, "allUsersGroup not found"))
            }
          }
        }
      }
    }
  }

  def grantAllUserReadAccess(workspaceName: WorkspaceName): Future[PerRequestMessage] = {
    asAdmin {
      dataSource.inTransaction { dataAccess =>
        withWorkspaceContext(workspaceName, dataAccess) { workspaceContext =>
          val userServiceRef = context.actorOf(UserService.props(userServiceConstructor, userInfo))
          DBIO.from((userServiceRef ? UserService.AddGroupMembers(
            workspaceContext.workspace.accessLevels(WorkspaceAccessLevels.Read),
            RawlsGroupMemberList(subGroupNames = Option(Seq(UserService.allUsersGroupRef.groupName.value))))).asInstanceOf[Future[PerRequestMessage]])
        } map {
          case RequestComplete(StatusCodes.OK) => RequestComplete(StatusCodes.Created)
          case otherwise => otherwise
        }
      }
    }
  }

  def revokeAllUserReadAccess(workspaceName: WorkspaceName): Future[PerRequestMessage] = {
    asAdmin {
      dataSource.inTransaction { dataAccess =>
        withWorkspaceContext(workspaceName, dataAccess) { workspaceContext =>
          val userServiceRef = context.actorOf(UserService.props(userServiceConstructor, userInfo))
          DBIO.from((userServiceRef ? UserService.RemoveGroupMembers(
            workspaceContext.workspace.accessLevels(WorkspaceAccessLevels.Read),
            RawlsGroupMemberList(subGroupNames = Option(Seq(UserService.allUsersGroupRef.groupName.value))))).asInstanceOf[Future[PerRequestMessage]])
        }
      }
    }
  }

  def listAllWorkspaces() = {
    asAdmin {
      dataSource.inFutureTransaction() { txn =>
        Future {
          RequestComplete(StatusCodes.OK, containerDAO.workspaceDAO.list(txn).toList)
        }
      }
    }
  }

  // this function is a bit naughty because it waits for database results
  // this is acceptable because it is a seldom used admin functions, not part of the mainstream
  // refactoring it to do the propper database action chaining is too much work at this time
  def getWorkspaceStatus(workspaceName: WorkspaceName, userSubjectId: Option[String]): Future[PerRequestMessage] = {
    def run[T](action: DataAccess => ReadWriteAction[T]): T = {
      Await.result(dataSource.inTransaction { dataAccess => action(dataAccess) }, 10 seconds)
    }
    
    asAdmin {
      val workspace = run { _.workspaceQuery.findByName(workspaceName) }.get 
          val STATUS_FOUND = "FOUND"
          val STATUS_NOT_FOUND = "NOT_FOUND"
          val STATUS_CAN_WRITE = "USER_CAN_WRITE"
          val STATUS_CANNOT_WRITE = "USER_CANNOT_WRITE"
          val STATUS_NA = "NOT_AVAILABLE"

<<<<<<< HEAD
          val bucketName = workspace.bucketName
          val rawlsGroupRefs = workspace.accessLevels
          val googleGroupRefs = rawlsGroupRefs map { case (accessLevel, groupRef) =>
            accessLevel -> run { _.rawlsGroupQuery.load(groupRef) }
=======
          val bucketName = workspaceContext.workspace.bucketName

          val rawlsAccessGroupRefs = workspaceContext.workspace.accessLevels
          val googleAccessGroupRefs = rawlsAccessGroupRefs map { case (accessLevel, groupRef) =>
            accessLevel -> containerDAO.authDAO.loadGroup(groupRef, txn)
          }

          val rawlsIntersectionGroupRefs = workspaceContext.workspace.realmACLs
          val googleIntersectionGroupRefs = rawlsIntersectionGroupRefs map { case (accessLevel, groupRef) =>
            accessLevel -> containerDAO.authDAO.loadGroup(groupRef, txn)
>>>>>>> 54558c9a
          }

          val userRef = userSubjectId.flatMap(id => run { _.rawlsUserQuery.load(RawlsUserRef(RawlsUserSubjectId(id))) })

          val userStatus = userRef match {
            case Some(user) => "FIRECLOUD_USER: " + user.userSubjectId.value -> STATUS_FOUND
            case None => userSubjectId match {
              case Some(id) => "FIRECLOUD_USER: " + id -> STATUS_NOT_FOUND
              case None => "FIRECLOUD_USER: None Supplied" -> STATUS_NA
            }
          }

<<<<<<< HEAD
          val rawlsGroupStatuses = rawlsGroupRefs map { case (_, groupRef) =>
            run { _.rawlsGroupQuery.load(groupRef) } match {
              case Some(group) => "WORKSPACE_GROUP: " + group.groupName.value -> STATUS_FOUND
              case None => "WORKSPACE_GROUP: " + groupRef.groupName.value -> STATUS_NOT_FOUND
=======
          val rawlsAccessGroupStatuses = rawlsAccessGroupRefs map { case (_, groupRef) =>
            containerDAO.authDAO.loadGroup(groupRef, txn) match {
              case Some(group) => "WORKSPACE_ACCESS_GROUP: " + group.groupName.value -> STATUS_FOUND
              case None => "WORKSPACE_ACCESS_GROUP: " + groupRef.groupName.value -> STATUS_NOT_FOUND
            }
          }

          val googleAccessGroupStatuses = googleAccessGroupRefs map { case (_, groupRef) =>
            val groupEmail = groupRef.get.groupEmail.value
            toFutureTry(gcsDAO.getGoogleGroup(groupEmail).map(_ match {
              case Some(_) => "GOOGLE_ACCESS_GROUP: " + groupEmail -> STATUS_FOUND
              case None => "GOOGLE_ACCESS_GROUP: " + groupEmail -> STATUS_NOT_FOUND
            }))
          }

          val rawlsIntersectionGroupStatuses = rawlsIntersectionGroupRefs map { case (_, groupRef) =>
            containerDAO.authDAO.loadGroup(groupRef, txn) match {
              case Some(group) => "WORKSPACE_INTERSECTION_GROUP: " + group.groupName.value -> STATUS_FOUND
              case None => "WORKSPACE_INTERSECTION_GROUP: " + groupRef.groupName.value -> STATUS_NOT_FOUND
>>>>>>> 54558c9a
            }
          }

          val googleIntersectionGroupStatuses = googleIntersectionGroupRefs map { case (_, groupRef) =>
            val groupEmail = groupRef.get.groupEmail.value
            toFutureTry(gcsDAO.getGoogleGroup(groupEmail).map(_ match {
              case Some(_) => "GOOGLE_INTERSECTION_GROUP: " + groupEmail -> STATUS_FOUND
              case None => "GOOGLE_INTERSECTION_GROUP: " + groupEmail -> STATUS_NOT_FOUND
            }))
          }

          val bucketStatus = toFutureTry(gcsDAO.getBucket(bucketName).map(_ match {
            case Some(_) => "GOOGLE_BUCKET: " + bucketName -> STATUS_FOUND
            case None => "GOOGLE_BUCKET: " + bucketName -> STATUS_NOT_FOUND
          }))

          val bucketWriteStatus = userStatus match {
            case (_, STATUS_FOUND) => {
              toFutureTry(gcsDAO.diagnosticBucketWrite(userRef.get, bucketName).map(_ match {
                case None => "GOOGLE_BUCKET_WRITE: " + bucketName -> STATUS_CAN_WRITE
                case Some(error) => "GOOGLE_BUCKET_WRITE: " + bucketName -> error.message
              }))
            }
            case (_, _) => Future(Try("GOOGLE_BUCKET_WRITE: " + bucketName -> STATUS_NA))
          }

          val userProxyStatus = userStatus match {
            case (_, STATUS_FOUND) => {
              toFutureTry(gcsDAO.isUserInProxyGroup(userRef.get).map { status =>
                if(status) "FIRECLOUD_USER_PROXY: " + bucketName -> STATUS_FOUND
                else "FIRECLOUD_USER_PROXY: " + bucketName -> STATUS_NOT_FOUND
              })
            }
            case (_, _) => Future(Try("FIRECLOUD_USER_PROXY: " + bucketName -> STATUS_NA))
          }

          val userAccessLevel = userStatus match {
            case (_, STATUS_FOUND) =>
              "WORKSPACE_USER_ACCESS_LEVEL" -> run { getMaximumAccessLevel(userRef.get, SlickWorkspaceContext(workspace), _) }.toString()
            case (_, _) => "WORKSPACE_USER_ACCESS_LEVEL" -> STATUS_NA
          }

          val googleAccessLevel = userStatus match {
            case (_, STATUS_FOUND) => {
              val accessLevel = run { getMaximumAccessLevel(userRef.get, SlickWorkspaceContext(workspace), _) }
              if(accessLevel >= WorkspaceAccessLevels.Read) {
                val groupEmail = run { _.rawlsGroupQuery.load(workspace.accessLevels.get(accessLevel).get) }.get.groupEmail.value
                toFutureTry(gcsDAO.isEmailInGoogleGroup(gcsDAO.toProxyFromUser(userRef.get.userSubjectId), groupEmail).map { status =>
                  if(status) "GOOGLE_USER_ACCESS_LEVEL: " + groupEmail -> STATUS_FOUND
                  else "GOOGLE_USER_ACCESS_LEVEL: " + groupEmail -> STATUS_NOT_FOUND
                })
              }
              else Future(Try("GOOGLE_USER_ACCESS_LEVEL" -> WorkspaceAccessLevels.NoAccess.toString))
            }
            case (_, _) => Future(Try("GOOGLE_USER_ACCESS_LEVEL" -> STATUS_NA))
          }

          Future.sequence(googleAccessGroupStatuses++googleIntersectionGroupStatuses++Seq(bucketStatus,bucketWriteStatus,userProxyStatus,googleAccessLevel)).map { tries =>
            val statuses = tries.collect { case Success(s) => s }.toSeq
            RequestComplete(WorkspaceStatus(workspaceName, (rawlsAccessGroupStatuses++rawlsIntersectionGroupStatuses++statuses++Seq(userStatus,userAccessLevel)).toMap))
          }
    }
  }

  // helper methods

  private def withNewWorkspaceContext(workspaceRequest: WorkspaceRequest, dataAccess: DataAccess)
                                     (op: (SlickWorkspaceContext) => ReadWriteAction[PerRequestMessage]): ReadWriteAction[PerRequestMessage] = {
    val workspaceName = workspaceRequest.toWorkspaceName
<<<<<<< HEAD
    requireCreateWorkspaceAccess(workspaceName, dataAccess) {
      dataAccess.workspaceQuery.findByName(workspaceName) flatMap {
        case Some(_) => DBIO.failed(new RawlsExceptionWithErrorReport(errorReport = ErrorReport(StatusCodes.Conflict, s"Workspace ${workspaceRequest.namespace}/${workspaceRequest.name} already exists")))
        case None =>
          val workspaceId = UUID.randomUUID.toString
          DBIO.from(gcsDAO.setupWorkspace(userInfo, workspaceRequest.namespace, workspaceId, workspaceName)) flatMap { googleWorkspaceInfo =>
            val currentDate = DateTime.now

            val workspace = Workspace(workspaceRequest.namespace,
              workspaceRequest.name,
              workspaceId,
              googleWorkspaceInfo.bucketName,
              currentDate,
              currentDate,
              userInfo.userEmail,
              workspaceRequest.attributes,
              googleWorkspaceInfo.groupsByAccessLevel.map { case (a, g) => (a -> RawlsGroup.toRef(g))})
=======
    requireCreateWorkspaceAccess(workspaceRequest, txn) {
      containerDAO.workspaceDAO.loadContext(workspaceName, txn) match {
        case Some(_) => Future.failed(new RawlsExceptionWithErrorReport(errorReport = ErrorReport(StatusCodes.Conflict, s"Workspace ${workspaceRequest.namespace}/${workspaceRequest.name} already exists")))
        case None =>
          val workspaceId = UUID.randomUUID.toString
          gcsDAO.setupWorkspace(userInfo, workspaceRequest.namespace, workspaceId, workspaceName, workspaceRequest.realm) map { googleWorkspaceInfo =>
            val currentDate = DateTime.now

            def saveAndMap(level: WorkspaceAccessLevel, group: RawlsGroup): (WorkspaceAccessLevel, RawlsGroupRef) = {
              containerDAO.authDAO.saveGroup(group, txn)
              level -> group
            }

            val accessGroups = googleWorkspaceInfo.accessGroupsByLevel.map { case (a, g) => saveAndMap(a, g) }
            val intersectionGroups = googleWorkspaceInfo.intersectionGroupsByLevel map { _.map { case (a, g) => saveAndMap(a, g) } }

            val workspace = Workspace(
              namespace = workspaceRequest.namespace,
              name = workspaceRequest.name,
              realm = workspaceRequest.realm,
              workspaceId = workspaceId,
              bucketName = googleWorkspaceInfo.bucketName,
              createdDate = currentDate,
              lastModified = currentDate,
              createdBy = userInfo.userEmail,
              attributes = workspaceRequest.attributes,
              accessLevels = accessGroups,
              realmACLs = intersectionGroups getOrElse accessGroups
            )
>>>>>>> 54558c9a

            val groupInserts = googleWorkspaceInfo.groupsByAccessLevel.values.map(dataAccess.rawlsGroupQuery.save).toSeq

            DBIO.seq(groupInserts:_*) andThen
              dataAccess.workspaceQuery.save(workspace).flatMap(ws => op(SlickWorkspaceContext(ws)))
          }
      }
    }
  }

  private def noSuchWorkspaceMessage(workspaceName: WorkspaceName) = s"${workspaceName} does not exist"
  private def accessDeniedMessage(workspaceName: WorkspaceName) = s"insufficient permissions to perform operation on ${workspaceName}"

<<<<<<< HEAD
  private def requireCreateWorkspaceAccess(workspaceName: WorkspaceName, dataAccess: DataAccess)(op: => ReadWriteAction[PerRequestMessage]): ReadWriteAction[PerRequestMessage] = {
    dataAccess.rawlsBillingProjectQuery.load(RawlsBillingProjectName(workspaceName.namespace)) flatMap {
=======
  private def requireCreateWorkspaceAccess(workspaceRequest: WorkspaceRequest, txn: RawlsTransaction)(op: => Future[PerRequestMessage]): Future[PerRequestMessage] = {
    containerDAO.billingDAO.loadProject(RawlsBillingProjectName(workspaceRequest.toWorkspaceName.namespace), txn) match {
>>>>>>> 54558c9a
      case Some(billingProject) =>
        if (billingProject.users.contains(RawlsUser(userInfo))) {
          workspaceRequest.realm match {
            case Some(realm) => containerDAO.authDAO.loadGroupIfMember(realm, RawlsUser(userInfo), txn) match {
              case None => Future.failed(new RawlsExceptionWithErrorReport(errorReport = ErrorReport(StatusCodes.Forbidden, s"You cannot create a workspace in realm [${realm.groupName.value}] as you do not have access to it.")))
              case Some(_) => op
            }
            case None => op
          }
        } else {
<<<<<<< HEAD
          DBIO.failed(new RawlsExceptionWithErrorReport(errorReport = ErrorReport(StatusCodes.Forbidden, s"You are not authorized to create a workspace in billing project ${workspaceName.namespace}")))
        }
      case None => DBIO.failed(new RawlsExceptionWithErrorReport(errorReport = ErrorReport(StatusCodes.BadRequest, s"billing project ${workspaceName.namespace} not found")))
=======
          Future.failed(new RawlsExceptionWithErrorReport(errorReport = ErrorReport(StatusCodes.Forbidden, s"You are not authorized to create a workspace in billing project ${workspaceRequest.toWorkspaceName.namespace}")))
        }
      case None => Future.failed(new RawlsExceptionWithErrorReport(errorReport = ErrorReport(StatusCodes.BadRequest, s"billing project ${workspaceRequest.toWorkspaceName.namespace} not found")))
>>>>>>> 54558c9a
    }
  }

  private def withWorkspaceContextAndPermissions(workspaceName: WorkspaceName, accessLevel: WorkspaceAccessLevel, dataAccess: DataAccess)(op: (SlickWorkspaceContext) => ReadWriteAction[PerRequestMessage]): ReadWriteAction[PerRequestMessage] = {
    withWorkspaceContext(workspaceName, dataAccess) { workspaceContext =>
      requireAccess(workspaceContext.workspace, accessLevel, dataAccess) { op(workspaceContext) }
    }
  }

  private def withWorkspaceContext(workspaceName: WorkspaceName, dataAccess: DataAccess)(op: (SlickWorkspaceContext) => ReadWriteAction[PerRequestMessage]) = {
    dataAccess.workspaceQuery.findByName(workspaceName) flatMap {
      case None => DBIO.failed(new RawlsExceptionWithErrorReport(errorReport = ErrorReport(StatusCodes.NotFound, noSuchWorkspaceMessage(workspaceName))))
      case Some(workspace) => op(SlickWorkspaceContext(workspace))
    }
  }

  private def requireAccess(workspace: Workspace, requiredLevel: WorkspaceAccessLevel, dataAccess: DataAccess)(codeBlock: => ReadWriteAction[PerRequestMessage]): ReadWriteAction[PerRequestMessage] = {
    getMaximumAccessLevel(RawlsUser(userInfo), SlickWorkspaceContext(workspace), dataAccess) flatMap { userLevel =>
      if (userLevel >= requiredLevel) {
        if ( (requiredLevel > WorkspaceAccessLevels.Read) && workspace.isLocked )
          DBIO.failed(new RawlsExceptionWithErrorReport(errorReport = ErrorReport(StatusCodes.Forbidden, s"The workspace ${workspace.toWorkspaceName} is locked.")))
        else codeBlock
      }
      else if (userLevel >= WorkspaceAccessLevels.Read) DBIO.failed(new RawlsExceptionWithErrorReport(errorReport = ErrorReport(StatusCodes.Forbidden, accessDeniedMessage(workspace.toWorkspaceName))))
      else DBIO.failed(new RawlsExceptionWithErrorReport(errorReport = ErrorReport(StatusCodes.NotFound, noSuchWorkspaceMessage(workspace.toWorkspaceName))))
    }
  }

  private def requireOwnerIgnoreLock(workspace: Workspace, dataAccess: DataAccess)(op: => ReadWriteAction[PerRequestMessage]): ReadWriteAction[PerRequestMessage] = {
    requireAccess(workspace.copy(isLocked = false),WorkspaceAccessLevels.Owner, dataAccess)(op)
  }

  private def withEntity(workspaceContext: SlickWorkspaceContext, entityType: String, entityName: String, dataAccess: DataAccess)(op: (Entity) => ReadWriteAction[PerRequestMessage]): ReadWriteAction[PerRequestMessage] = {
    dataAccess.entityQuery.get(workspaceContext, entityType, entityName) flatMap {
      case None => DBIO.failed(new RawlsExceptionWithErrorReport(errorReport = ErrorReport(StatusCodes.NotFound, s"${entityType} ${entityName} does not exist in ${workspaceContext}")))
      case Some(entity) => op(entity)
    }
  }

  private def withMethodConfig(workspaceContext: SlickWorkspaceContext, methodConfigurationNamespace: String, methodConfigurationName: String, dataAccess: DataAccess)(op: (MethodConfiguration) => ReadWriteAction[PerRequestMessage]): ReadWriteAction[PerRequestMessage] = {
    dataAccess.methodConfigurationQuery.get(workspaceContext, methodConfigurationNamespace, methodConfigurationName) flatMap {
      case None => DBIO.failed(new RawlsExceptionWithErrorReport(errorReport = ErrorReport(StatusCodes.NotFound, s"${methodConfigurationNamespace}/${methodConfigurationName} does not exist in ${workspaceContext}")))
      case Some(methodConfiguration) => op(methodConfiguration)
    }
  }

  private def withMethod(methodNamespace: String, methodName: String, methodVersion: Int, userInfo: UserInfo)(op: (AgoraEntity) => ReadWriteAction[PerRequestMessage]): ReadWriteAction[PerRequestMessage] = {
    DBIO.from(methodRepoDAO.getMethod(methodNamespace, methodName, methodVersion, userInfo)).asTry.flatMap { agoraEntityOption => agoraEntityOption match {
      case Success(None) => DBIO.failed(new RawlsExceptionWithErrorReport(errorReport = ErrorReport(StatusCodes.NotFound, s"Cannot get ${methodNamespace}/${methodName}/${methodVersion} from method repo.")))
      case Success(Some(agoraEntity)) => op(agoraEntity)
      case Failure(throwable) => DBIO.failed(new RawlsExceptionWithErrorReport(errorReport = ErrorReport(StatusCodes.BadGateway, s"Unable to query the method repo.",methodRepoDAO.toErrorReport(throwable))))
    }}
  }

  private def withWdl(method: AgoraEntity)(op: (String) => ReadWriteAction[PerRequestMessage]): ReadWriteAction[PerRequestMessage] = {
    method.payload match {
      case None => DBIO.failed(new RawlsExceptionWithErrorReport(errorReport = ErrorReport(StatusCodes.NotFound, "Can't get method's WDL from Method Repo: payload empty.")))
      case Some(wdl) => op(wdl)
    }
  }

  private def withSubmission(workspaceContext: SlickWorkspaceContext, submissionId: String, dataAccess: DataAccess)(op: (Submission) => ReadWriteAction[PerRequestMessage]): ReadWriteAction[PerRequestMessage] = {
    Try {
      UUID.fromString(submissionId)
    } match {
      case Failure(t: IllegalArgumentException) =>
        DBIO.failed(new RawlsExceptionWithErrorReport(errorReport = ErrorReport(StatusCodes.NotFound, s"Submission id ${submissionId} is not a valid submission id")))
      case _ =>
        dataAccess.submissionQuery.get(workspaceContext, submissionId) flatMap {
          case None => DBIO.failed(new RawlsExceptionWithErrorReport(errorReport = ErrorReport(StatusCodes.NotFound, s"Submission with id ${submissionId} not found in workspace ${workspaceContext}")))
          case Some(submission) => op(submission)
        }
    }
  }

  private def withWorkflow(workspaceName: WorkspaceName, submission: Submission, workflowId: String)(op: (Workflow) => ReadWriteAction[PerRequestMessage]): ReadWriteAction[PerRequestMessage] = {
    submission.workflows.find(wf => wf.workflowId == workflowId) match {
      case None => DBIO.failed(new RawlsExceptionWithErrorReport(errorReport = ErrorReport(StatusCodes.NotFound, s"Workflow with id ${workflowId} not found in submission ${submission.submissionId} in workspace ${workspaceName.namespace}/${workspaceName.name}")))
      case Some(workflow) => op(workflow)
    }
  }

  private def buildWorkflowOptions(workspaceContext: SlickWorkspaceContext, submissionId: String): Future[Option[String]] = {
    val bucketName = workspaceContext.workspace.bucketName
    val billingProjectName = RawlsBillingProjectName(workspaceContext.workspace.namespace)

    val refreshTokenFuture = gcsDAO.getToken(RawlsUser(userInfo)) map { optToken =>
      optToken getOrElse {
        throw new RawlsException(s"Refresh token missing for user ${userInfo.userEmail}")
      }
    }
    
    val billingProjectFuture = dataSource.inTransaction { dataAccess =>
      dataAccess.rawlsBillingProjectQuery.load(billingProjectName).map(_.getOrElse(
        throw new RawlsException(s"Billing Project with name ${billingProjectName.value} not found")))
    }
    
    for {
      refreshToken <- refreshTokenFuture
      billingProject <- billingProjectFuture
    } yield {
      import ExecutionJsonSupport.ExecutionServiceWorkflowOptionsFormat

      Option(ExecutionServiceWorkflowOptions(
        s"gs://${bucketName}/${submissionId}",
        workspaceContext.workspace.namespace,
        userInfo.userEmail,
        refreshToken,
        billingProject.cromwellAuthBucketUrl
      ).toJson.toString)
    }
  }

  private def withSubmissionEntities(submissionRequest: SubmissionRequest, workspaceContext: SlickWorkspaceContext, rootEntityType: String, dataAccess: DataAccess)(op: (Seq[Entity]) => ReadWriteAction[PerRequestMessage]): ReadWriteAction[PerRequestMessage] = {
    //If there's an expression, evaluate it to get the list of entities to run this job on.
    //Otherwise, use the entity given in the submission.
    submissionRequest.expression match {
      case None =>
        if ( submissionRequest.entityType != rootEntityType )
          DBIO.failed(new RawlsExceptionWithErrorReport(errorReport = ErrorReport(StatusCodes.BadRequest, s"Method configuration expects an entity of type ${rootEntityType}, but you gave us an entity of type ${submissionRequest.entityType}.")))
        else
          dataAccess.entityQuery.get(workspaceContext,submissionRequest.entityType,submissionRequest.entityName) flatMap {
            case None =>
              DBIO.failed(new RawlsExceptionWithErrorReport(errorReport = ErrorReport(StatusCodes.NotFound, s"No entity of type ${submissionRequest.entityType} named ${submissionRequest.entityName} exists in this workspace.")))
            case Some(entity) =>
              op(Seq(entity))
          }
      case Some(expression) =>
        new SlickExpressionEvaluator(dataAccess).evalFinalEntity(workspaceContext, submissionRequest.entityType, submissionRequest.entityName, expression) match {
          case Failure(regret) =>
            DBIO.failed(new RawlsExceptionWithErrorReport(errorReport = ErrorReport(regret, StatusCodes.BadRequest)))
          case Success(entitiesAction) => entitiesAction flatMap {
            case Seq() =>
              DBIO.failed(new RawlsExceptionWithErrorReport(errorReport = ErrorReport(StatusCodes.BadRequest, "No entities eligible for submission were found.")))
            case entities =>
              val eligibleEntities = entities.filter(_.entityType == rootEntityType).toSeq
              if (eligibleEntities.isEmpty)
                DBIO.failed(new RawlsExceptionWithErrorReport(errorReport = ErrorReport(StatusCodes.BadRequest, s"The expression in your SubmissionRequest matched only entities of the wrong type. (Expected type ${rootEntityType}.)")))
              else
                op(eligibleEntities)
            }
        }
    }
  }

  private def withMethodInputs(methodConfig: MethodConfiguration)(op: (String, Seq[MethodInput]) => ReadWriteAction[PerRequestMessage]): ReadWriteAction[PerRequestMessage] = {
    // TODO add Method to model instead of exposing AgoraEntity?
    val methodRepoMethod = methodConfig.methodRepoMethod
    DBIO.from(toFutureTry(methodRepoDAO.getMethod(methodRepoMethod.methodNamespace, methodRepoMethod.methodName, methodRepoMethod.methodVersion, userInfo))) flatMap { _ match {
      case Success(None) => DBIO.failed(new RawlsExceptionWithErrorReport(errorReport = ErrorReport(StatusCodes.NotFound, s"Cannot get ${methodRepoMethod.methodNamespace}/${methodRepoMethod.methodName}/${methodRepoMethod.methodVersion} from method repo.")))
      case Success(Some(agoraEntity)) => agoraEntity.payload match {
        case None => DBIO.failed(new RawlsExceptionWithErrorReport(errorReport = ErrorReport(StatusCodes.NotFound, "Can't get method's WDL from Method Repo: payload empty.")))
        case Some(wdl) => Try(MethodConfigResolver.gatherInputs(methodConfig,wdl)) match {
          case Failure(exception) => DBIO.failed(new RawlsExceptionWithErrorReport(errorReport = ErrorReport(exception,StatusCodes.BadRequest)))
          case Success(methodInputs) => op(wdl,methodInputs)
        }
      }
      case Failure(throwable) => DBIO.failed(new RawlsExceptionWithErrorReport(errorReport = ErrorReport(StatusCodes.BadGateway, s"Unable to query the method repo.",methodRepoDAO.toErrorReport(throwable))))
    }}
  }

  private def withSubmissionParameters(workspaceName: WorkspaceName, submissionRequest: SubmissionRequest)
   ( op: (DataAccess, SlickWorkspaceContext, String, SubmissionValidationHeader, Seq[SubmissionValidationEntityInputs], Seq[SubmissionValidationEntityInputs]) => ReadWriteAction[PerRequestMessage]): Future[PerRequestMessage] = {
    dataSource.inTransaction { dataAccess =>
      withWorkspaceContextAndPermissions(workspaceName, WorkspaceAccessLevels.Write, dataAccess) { workspaceContext =>
        withMethodConfig(workspaceContext, submissionRequest.methodConfigurationNamespace, submissionRequest.methodConfigurationName, dataAccess) { methodConfig =>
          withMethodInputs(methodConfig) { (wdl,methodInputs) =>
            withSubmissionEntities(submissionRequest, workspaceContext, methodConfig.rootEntityType, dataAccess) { jobEntities =>
              val resolvedInputs = DBIO.sequence(jobEntities map { entity => MethodConfigResolver.resolveInputs(workspaceContext, methodInputs, entity, dataAccess).map(SubmissionValidationEntityInputs(entity.name, _)) })
              val partitionedInputs = resolvedInputs.map { _.partition { entityInputs => entityInputs.inputResolutions.forall(_.error.isEmpty) }}
              partitionedInputs.flatMap { case (succeeded, failed) =>
                val methodConfigInputs = methodInputs.map { methodInput => SubmissionValidationInput(methodInput.workflowInput.fqn, methodInput.expression) }
                val header = SubmissionValidationHeader(methodConfig.rootEntityType, methodConfigInputs)
                op(dataAccess, workspaceContext, wdl, header, succeeded, failed)
              }
            }
          }
        }
      }
    }
  }
}


class AttributeUpdateOperationException(message: String) extends RawlsException(message)
class AttributeNotFoundException(message: String) extends AttributeUpdateOperationException(message)<|MERGE_RESOLUTION|>--- conflicted
+++ resolved
@@ -4,12 +4,9 @@
 import akka.actor._
 import akka.pattern._
 import akka.util.Timeout
-<<<<<<< HEAD
 import org.broadinstitute.dsde.rawls.dataaccess.slick.{ReadAction, ReadWriteAction, DataAccess}
-=======
 import com.typesafe.scalalogging.slf4j.LazyLogging
 import org.broadinstitute.dsde.rawls.monitor.BucketDeletionMonitor.DeleteBucket
->>>>>>> 54558c9a
 import org.broadinstitute.dsde.rawls.{RawlsExceptionWithErrorReport, RawlsException}
 import org.broadinstitute.dsde.rawls.dataaccess._
 import org.broadinstitute.dsde.rawls.jobexec.MethodConfigResolver
@@ -103,7 +100,6 @@
     Props(workspaceServiceConstructor(userInfo))
   }
 
-<<<<<<< HEAD
   def constructor(dataSource: SlickDataSource, methodRepoDAO: MethodRepoDAO, executionServiceDAO: ExecutionServiceDAO, gcsDAO: GoogleServicesDAO, submissionSupervisor: ActorRef, bucketDeletionMonitor: ActorRef, userServiceConstructor: UserInfo => UserService)(userInfo: UserInfo)(implicit executionContext: ExecutionContext) =
     new WorkspaceService(userInfo, dataSource, methodRepoDAO, executionServiceDAO, gcsDAO, submissionSupervisor, bucketDeletionMonitor, userServiceConstructor)
 }
@@ -111,13 +107,6 @@
 class WorkspaceService(protected val userInfo: UserInfo, dataSource: SlickDataSource, methodRepoDAO: MethodRepoDAO, executionServiceDAO: ExecutionServiceDAO, protected val gcsDAO: GoogleServicesDAO, submissionSupervisor: ActorRef, bucketDeletionMonitor: ActorRef, userServiceConstructor: UserInfo => UserService)(implicit protected val executionContext: ExecutionContext) extends Actor with AdminSupport with FutureSupport with LazyLogging {
   import dataSource.dataAccess.driver.api._
 
-=======
-  def constructor(dataSource: DataSource, containerDAO: DbContainerDAO, methodRepoDAO: MethodRepoDAO, executionServiceDAO: ExecutionServiceDAO, gcsDAO: GoogleServicesDAO, submissionSupervisor: ActorRef, bucketDeletionMonitor: ActorRef, userServiceConstructor: UserInfo => UserService)(userInfo: UserInfo)(implicit executionContext: ExecutionContext) =
-    new WorkspaceService(userInfo, dataSource, containerDAO, methodRepoDAO, executionServiceDAO, gcsDAO, submissionSupervisor, bucketDeletionMonitor, userServiceConstructor)
-}
-
-class WorkspaceService(protected val userInfo: UserInfo, dataSource: DataSource, containerDAO: DbContainerDAO, methodRepoDAO: MethodRepoDAO, executionServiceDAO: ExecutionServiceDAO, protected val gcsDAO: GoogleServicesDAO, submissionSupervisor: ActorRef, bucketDeletionMonitor: ActorRef, userServiceConstructor: UserInfo => UserService)(implicit protected val executionContext: ExecutionContext) extends Actor with AdminSupport with FutureSupport with LazyLogging {
->>>>>>> 54558c9a
   implicit val timeout = Timeout(5 minutes)
 
   override def receive = {
@@ -232,7 +221,6 @@
         //Notice that we're kicking off Futures to do the aborts concurrently, but we never collect their results!
         //This is because there's nothing we can do if Cromwell fails, so we might as well move on and let the
         //ExecutionContext run the futures whenever
-<<<<<<< HEAD
         dataAccess.submissionQuery.list(workspaceContext).map(_.flatMap(_.workflows).toList collect {
           case wf if !wf.status.isDone => executionServiceDAO.abort(wf.workflowId, userInfo).map {
             case Failure(regrets) =>
@@ -263,9 +251,6 @@
           dataAccess.workspaceQuery.delete(workspaceName)
         } andThen {
           DBIO.successful(RequestComplete(StatusCodes.Accepted, s"Your Google bucket ${workspaceContext.workspace.bucketName} will be deleted within 24h."))
-=======
-        containerDAO.submissionDAO.list(workspaceContext, txn).flatMap(_.workflows).toList collect {
-          case wf if !wf.status.isDone => Future { executionServiceDAO.abort(wf.workflowId, userInfo) }
         }
 
         // use a set because the two maps may be duplicates
@@ -277,7 +262,14 @@
           containerDAO.workspaceDAO.delete(workspaceName, txn)
           bucketDeletionMonitor ! DeleteBucket(workspaceContext.workspace.bucketName)
           RequestComplete(StatusCodes.Accepted, s"Your Google bucket ${workspaceContext.workspace.bucketName} will be deleted within 24h.")
->>>>>>> 54558c9a
+        }
+
+        val accessGroups = workspaceContext.workspace.accessLevels.values.map(containerDAO.authDAO.loadGroup(_, txn)).collect { case Some(g) => g }
+        gcsDAO.deleteWorkspace(workspaceContext.workspace.bucketName, accessGroups.toSeq, bucketDeletionMonitor).map { _ =>
+          containerDAO.authDAO.deleteWorkspaceAccessGroups(workspaceContext.workspace, txn)
+          containerDAO.workspaceDAO.delete(workspaceName, txn)
+
+          RequestComplete(StatusCodes.Accepted, s"Your Google bucket ${workspaceContext.workspace.bucketName} will be deleted within 24h.")
         }
       }
     }
@@ -346,27 +338,20 @@
     }
   }
 
-<<<<<<< HEAD
   def cloneWorkspace(sourceWorkspaceName: WorkspaceName, destWorkspaceName: WorkspaceName): Future[PerRequestMessage] =
-    dataSource.inTransaction { dataAccess =>
-      withWorkspaceContextAndPermissions(sourceWorkspaceName,WorkspaceAccessLevels.Read, dataAccess) { sourceWorkspaceContext =>
-        withNewWorkspaceContext(WorkspaceRequest(destWorkspaceName.namespace,destWorkspaceName.name,sourceWorkspaceContext.workspace.attributes),dataAccess) { destWorkspaceContext =>
-          dataAccess.entityQuery.cloneAllEntities(sourceWorkspaceContext, destWorkspaceContext) andThen
-          dataAccess.methodConfigurationQuery.list(sourceWorkspaceContext).flatMap { methodConfigShorts =>
-            val inserts = methodConfigShorts.map { methodConfigShort => dataAccess.methodConfigurationQuery.get(sourceWorkspaceContext, methodConfigShort.namespace, methodConfigShort.name).flatMap { methodConfig =>
-              dataAccess.methodConfigurationQuery.save(destWorkspaceContext, methodConfig.get)
-            }}
-            DBIO.seq(inserts:_*)
-          } andThen {
-            DBIO.successful(RequestCompleteWithLocation((StatusCodes.Created, destWorkspaceContext.workspace), destWorkspaceName.path))
-          }
-        }
-      }
-    }
-
-  def withRawlsUser[T](userRef: RawlsUserRef, dataAccess: DataAccess)(op: (RawlsUser) => ReadWriteAction[T]): ReadWriteAction[T] = {
-    dataAccess.rawlsUserQuery.load(userRef) flatMap {
-=======
+    dataSource.inFutureTransaction(readLocks=Set(sourceWorkspaceName), writeLocks=Set(destWorkspaceName)) { txn =>
+      withWorkspaceContextAndPermissions(sourceWorkspaceName,WorkspaceAccessLevels.Read,txn) { sourceWorkspaceContext =>
+        withNewWorkspaceContext(WorkspaceRequest(destWorkspaceName.namespace,destWorkspaceName.name,sourceWorkspaceContext.workspace.attributes),txn) { destWorkspaceContext =>
+          containerDAO.entityDAO.cloneAllEntities(sourceWorkspaceContext, destWorkspaceContext, txn)
+          // TODO add a method for cloning all method configs, instead of doing this
+          containerDAO.methodConfigurationDAO.list(sourceWorkspaceContext, txn).foreach { methodConfig =>
+            containerDAO.methodConfigurationDAO.save(destWorkspaceContext,
+              containerDAO.methodConfigurationDAO.get(sourceWorkspaceContext, methodConfig.namespace, methodConfig.name, txn).get, txn)
+          }
+        }
+      }
+    }
+
   def cloneWorkspace(sourceWorkspaceName: WorkspaceName, destWorkspaceRequest: WorkspaceRequest): Future[PerRequestMessage] =
     dataSource.inFutureTransaction(readLocks=Set(sourceWorkspaceName), writeLocks=Set(destWorkspaceRequest.toWorkspaceName)) { txn =>
       withWorkspaceContextAndPermissions(sourceWorkspaceName,WorkspaceAccessLevels.Read,txn) { sourceWorkspaceContext =>
@@ -400,9 +385,8 @@
     }
   }
 
-  def withRawlsUser[T](userRef: RawlsUserRef, txn: RawlsTransaction)(op: (RawlsUser) => T): T = {
-    containerDAO.authDAO.loadUser(userRef, txn) match {
->>>>>>> 54558c9a
+  def withRawlsUser[T](userRef: RawlsUserRef, dataAccess: DataAccess)(op: (RawlsUser) => ReadWriteAction[T]): ReadWriteAction[T] = {
+    dataAccess.rawlsUserQuery.load(userRef) flatMap {
       case Some(user) => op(user)
       case None => DBIO.failed(new RawlsException(s"Couldn't find user for userRef $userRef"))
     }
@@ -538,22 +522,9 @@
     }
 
   def copyEntities(entityCopyDef: EntityCopyDefinition, uri: Uri): Future[PerRequestMessage] =
-    dataSource.inTransaction { dataAccess =>
+    dataSource.inFutureTransaction(readLocks=Set(entityCopyDef.sourceWorkspace), writeLocks=Set(entityCopyDef.destinationWorkspace)) { txn =>
       //NOTE: Order here is important. If the src and dest workspaces are the same, we need to get the write lock first, since
       //we can't upgrade a read lock to a write.
-<<<<<<< HEAD
-      withWorkspaceContextAndPermissions(entityCopyDef.destinationWorkspace, WorkspaceAccessLevels.Write, dataAccess) { destWorkspaceContext =>
-        withWorkspaceContextAndPermissions(entityCopyDef.sourceWorkspace, WorkspaceAccessLevels.Read, dataAccess) { sourceWorkspaceContext =>
-          val entityNames = entityCopyDef.entityNames
-          val entityType = entityCopyDef.entityType
-          val copyResults = dataAccess.entityQuery.copyEntities(sourceWorkspaceContext, destWorkspaceContext, entityType, entityNames)
-          copyResults.flatMap(conflicts => conflicts.size match {
-            case 0 => {
-              // get the entities that were copied into the destination workspace
-              dataAccess.entityQuery.list(destWorkspaceContext, entityType).map { allEntities => 
-                val entityCopies = allEntities.filter((e: Entity) => entityNames.contains(e.name)).toList
-                RequestComplete(StatusCodes.Created, entityCopies)
-=======
       withWorkspaceContextAndPermissions(entityCopyDef.destinationWorkspace, WorkspaceAccessLevels.Write, txn) { destWorkspaceContext =>
         withWorkspaceContextAndPermissions(entityCopyDef.sourceWorkspace, WorkspaceAccessLevels.Read, txn) { sourceWorkspaceContext =>
           realmCheck(sourceWorkspaceContext, destWorkspaceContext) flatMap { _ =>
@@ -572,7 +543,28 @@
                   val conflictingUris = conflicts.map(conflict => ErrorReport(uri.copy(path = Uri.Path(basePath + s"${conflict.entityType}/${conflict.name}")).toString(), Seq.empty))
                   throw new RawlsExceptionWithErrorReport(errorReport = ErrorReport(StatusCodes.Conflict, "Unable to copy entities. Some entities already exist.", conflictingUris.toSeq))
                 }
->>>>>>> 54558c9a
+              }
+            }
+          }
+        }
+      }
+    }
+
+  def copyEntities(entityCopyDef: EntityCopyDefinition, uri: Uri): Future[PerRequestMessage] =
+    dataSource.inTransaction { dataAccess =>
+      //NOTE: Order here is important. If the src and dest workspaces are the same, we need to get the write lock first, since
+      //we can't upgrade a read lock to a write.
+      withWorkspaceContextAndPermissions(entityCopyDef.destinationWorkspace, WorkspaceAccessLevels.Write, dataAccess) { destWorkspaceContext =>
+        withWorkspaceContextAndPermissions(entityCopyDef.sourceWorkspace, WorkspaceAccessLevels.Read, dataAccess) { sourceWorkspaceContext =>
+          val entityNames = entityCopyDef.entityNames
+          val entityType = entityCopyDef.entityType
+          val copyResults = dataAccess.entityQuery.copyEntities(sourceWorkspaceContext, destWorkspaceContext, entityType, entityNames)
+          copyResults.flatMap(conflicts => conflicts.size match {
+            case 0 => {
+              // get the entities that were copied into the destination workspace
+              dataAccess.entityQuery.list(destWorkspaceContext, entityType).map { allEntities => 
+                val entityCopies = allEntities.filter((e: Entity) => entityNames.contains(e.name)).toList
+                RequestComplete(StatusCodes.Created, entityCopies)
               }
             }
             case _ => {
@@ -643,18 +635,11 @@
     }
 
   def listEntityTypes(workspaceName: WorkspaceName): Future[PerRequestMessage] =
-<<<<<<< HEAD
     dataSource.inTransaction { dataAccess =>
       withWorkspaceContextAndPermissions(workspaceName, WorkspaceAccessLevels.Read, dataAccess) { workspaceContext =>
         dataAccess.entityQuery.getEntityTypes(workspaceContext).map(r => RequestComplete(StatusCodes.OK, r.toSeq))
-=======
-    dataSource.inFutureTransaction(readLocks=Set(workspaceName)) { txn =>
-      withWorkspaceContextAndPermissions(workspaceName, WorkspaceAccessLevels.Read, txn) { workspaceContext =>
-        val typesWithCounts = containerDAO.entityDAO.getEntityTypes(workspaceContext, txn).toSeq.map { entityType =>
-          entityType -> containerDAO.entityDAO.getEntityTypeCount(workspaceContext, entityType, txn)
-        }.toMap
-        Future.successful(RequestComplete(StatusCodes.OK, typesWithCounts))
->>>>>>> 54558c9a
+        
+        need to return counts: Map[entity type, count]
       }
     }
 
@@ -1050,17 +1035,13 @@
           }
         }))
 
-<<<<<<< HEAD
         DBIO.from(submittedWorkflowsFuture) flatMap { submittedWorkflows =>
-=======
-        submittedWorkflowsFuture map { submittedWorkflows =>
           val succeededWorkflowSubmissions = submittedWorkflows.collect {
             case w:Workflow => w
           }
           val failedWorkflowSubmissions = submittedWorkflows.collect {
             case w:WorkflowFailure => w
           }
->>>>>>> 54558c9a
           val failedWorkflows = failures.map { entityInputs =>
             val errors = for (entityValue <- entityInputs.inputResolutions if entityValue.error.isDefined) yield (AttributeString(entityValue.error.get))
             WorkflowFailure(entityInputs.entityName, header.entityType, entityInputs.inputResolutions, errors)
@@ -1077,18 +1058,12 @@
             status = if (succeededWorkflowSubmissions.isEmpty) SubmissionStatuses.Done else SubmissionStatuses.Submitted
           )
 
-<<<<<<< HEAD
           dataAccess.submissionQuery.create(workspaceContext, submission) map { _ =>
-            val workflowReports = submittedWorkflows.map { workflow =>
+            val workflowReports = succeededWorkflowSubmissions.map { workflow =>
               WorkflowReport(workflow.workflowId, workflow.status, workflow.statusLastChangedDate, workflow.workflowEntity.map(_.entityName).getOrElse("*deleted*"), workflow.inputResolutions)
             }
   
             RequestComplete(StatusCodes.Created, SubmissionReport(submissionRequest, submission.submissionId, submission.submissionDate, userInfo.userEmail, submission.status, header, workflowReports, failures))
-=======
-          containerDAO.submissionDAO.save(workspaceContext, submission, txn)
-          val workflowReports = succeededWorkflowSubmissions.map { workflow =>
-            WorkflowReport(workflow.workflowId, workflow.status, workflow.statusLastChangedDate, workflow.workflowEntity.map(_.entityName).getOrElse("*deleted*"), workflow.inputResolutions)
->>>>>>> 54558c9a
           }
         }
     }
@@ -1312,23 +1287,10 @@
           val STATUS_CANNOT_WRITE = "USER_CANNOT_WRITE"
           val STATUS_NA = "NOT_AVAILABLE"
 
-<<<<<<< HEAD
           val bucketName = workspace.bucketName
           val rawlsGroupRefs = workspace.accessLevels
           val googleGroupRefs = rawlsGroupRefs map { case (accessLevel, groupRef) =>
             accessLevel -> run { _.rawlsGroupQuery.load(groupRef) }
-=======
-          val bucketName = workspaceContext.workspace.bucketName
-
-          val rawlsAccessGroupRefs = workspaceContext.workspace.accessLevels
-          val googleAccessGroupRefs = rawlsAccessGroupRefs map { case (accessLevel, groupRef) =>
-            accessLevel -> containerDAO.authDAO.loadGroup(groupRef, txn)
-          }
-
-          val rawlsIntersectionGroupRefs = workspaceContext.workspace.realmACLs
-          val googleIntersectionGroupRefs = rawlsIntersectionGroupRefs map { case (accessLevel, groupRef) =>
-            accessLevel -> containerDAO.authDAO.loadGroup(groupRef, txn)
->>>>>>> 54558c9a
           }
 
           val userRef = userSubjectId.flatMap(id => run { _.rawlsUserQuery.load(RawlsUserRef(RawlsUserSubjectId(id))) })
@@ -1341,16 +1303,10 @@
             }
           }
 
-<<<<<<< HEAD
           val rawlsGroupStatuses = rawlsGroupRefs map { case (_, groupRef) =>
             run { _.rawlsGroupQuery.load(groupRef) } match {
               case Some(group) => "WORKSPACE_GROUP: " + group.groupName.value -> STATUS_FOUND
               case None => "WORKSPACE_GROUP: " + groupRef.groupName.value -> STATUS_NOT_FOUND
-=======
-          val rawlsAccessGroupStatuses = rawlsAccessGroupRefs map { case (_, groupRef) =>
-            containerDAO.authDAO.loadGroup(groupRef, txn) match {
-              case Some(group) => "WORKSPACE_ACCESS_GROUP: " + group.groupName.value -> STATUS_FOUND
-              case None => "WORKSPACE_ACCESS_GROUP: " + groupRef.groupName.value -> STATUS_NOT_FOUND
             }
           }
 
@@ -1366,7 +1322,6 @@
             containerDAO.authDAO.loadGroup(groupRef, txn) match {
               case Some(group) => "WORKSPACE_INTERSECTION_GROUP: " + group.groupName.value -> STATUS_FOUND
               case None => "WORKSPACE_INTERSECTION_GROUP: " + groupRef.groupName.value -> STATUS_NOT_FOUND
->>>>>>> 54558c9a
             }
           }
 
@@ -1436,31 +1391,12 @@
   private def withNewWorkspaceContext(workspaceRequest: WorkspaceRequest, dataAccess: DataAccess)
                                      (op: (SlickWorkspaceContext) => ReadWriteAction[PerRequestMessage]): ReadWriteAction[PerRequestMessage] = {
     val workspaceName = workspaceRequest.toWorkspaceName
-<<<<<<< HEAD
     requireCreateWorkspaceAccess(workspaceName, dataAccess) {
       dataAccess.workspaceQuery.findByName(workspaceName) flatMap {
         case Some(_) => DBIO.failed(new RawlsExceptionWithErrorReport(errorReport = ErrorReport(StatusCodes.Conflict, s"Workspace ${workspaceRequest.namespace}/${workspaceRequest.name} already exists")))
         case None =>
           val workspaceId = UUID.randomUUID.toString
-          DBIO.from(gcsDAO.setupWorkspace(userInfo, workspaceRequest.namespace, workspaceId, workspaceName)) flatMap { googleWorkspaceInfo =>
-            val currentDate = DateTime.now
-
-            val workspace = Workspace(workspaceRequest.namespace,
-              workspaceRequest.name,
-              workspaceId,
-              googleWorkspaceInfo.bucketName,
-              currentDate,
-              currentDate,
-              userInfo.userEmail,
-              workspaceRequest.attributes,
-              googleWorkspaceInfo.groupsByAccessLevel.map { case (a, g) => (a -> RawlsGroup.toRef(g))})
-=======
-    requireCreateWorkspaceAccess(workspaceRequest, txn) {
-      containerDAO.workspaceDAO.loadContext(workspaceName, txn) match {
-        case Some(_) => Future.failed(new RawlsExceptionWithErrorReport(errorReport = ErrorReport(StatusCodes.Conflict, s"Workspace ${workspaceRequest.namespace}/${workspaceRequest.name} already exists")))
-        case None =>
-          val workspaceId = UUID.randomUUID.toString
-          gcsDAO.setupWorkspace(userInfo, workspaceRequest.namespace, workspaceId, workspaceName, workspaceRequest.realm) map { googleWorkspaceInfo =>
+          DBIO.from(gcsDAO.setupWorkspace(userInfo, workspaceRequest.namespace, workspaceId, workspaceName, workspaceRequest.realm)) flatMap { googleWorkspaceInfo =>
             val currentDate = DateTime.now
 
             def saveAndMap(level: WorkspaceAccessLevel, group: RawlsGroup): (WorkspaceAccessLevel, RawlsGroupRef) = {
@@ -1484,12 +1420,8 @@
               accessLevels = accessGroups,
               realmACLs = intersectionGroups getOrElse accessGroups
             )
->>>>>>> 54558c9a
-
-            val groupInserts = googleWorkspaceInfo.groupsByAccessLevel.values.map(dataAccess.rawlsGroupQuery.save).toSeq
-
-            DBIO.seq(groupInserts:_*) andThen
-              dataAccess.workspaceQuery.save(workspace).flatMap(ws => op(SlickWorkspaceContext(ws)))
+
+            op(containerDAO.workspaceDAO.save(workspace, txn))
           }
       }
     }
@@ -1498,13 +1430,8 @@
   private def noSuchWorkspaceMessage(workspaceName: WorkspaceName) = s"${workspaceName} does not exist"
   private def accessDeniedMessage(workspaceName: WorkspaceName) = s"insufficient permissions to perform operation on ${workspaceName}"
 
-<<<<<<< HEAD
   private def requireCreateWorkspaceAccess(workspaceName: WorkspaceName, dataAccess: DataAccess)(op: => ReadWriteAction[PerRequestMessage]): ReadWriteAction[PerRequestMessage] = {
     dataAccess.rawlsBillingProjectQuery.load(RawlsBillingProjectName(workspaceName.namespace)) flatMap {
-=======
-  private def requireCreateWorkspaceAccess(workspaceRequest: WorkspaceRequest, txn: RawlsTransaction)(op: => Future[PerRequestMessage]): Future[PerRequestMessage] = {
-    containerDAO.billingDAO.loadProject(RawlsBillingProjectName(workspaceRequest.toWorkspaceName.namespace), txn) match {
->>>>>>> 54558c9a
       case Some(billingProject) =>
         if (billingProject.users.contains(RawlsUser(userInfo))) {
           workspaceRequest.realm match {
@@ -1515,15 +1442,9 @@
             case None => op
           }
         } else {
-<<<<<<< HEAD
           DBIO.failed(new RawlsExceptionWithErrorReport(errorReport = ErrorReport(StatusCodes.Forbidden, s"You are not authorized to create a workspace in billing project ${workspaceName.namespace}")))
         }
       case None => DBIO.failed(new RawlsExceptionWithErrorReport(errorReport = ErrorReport(StatusCodes.BadRequest, s"billing project ${workspaceName.namespace} not found")))
-=======
-          Future.failed(new RawlsExceptionWithErrorReport(errorReport = ErrorReport(StatusCodes.Forbidden, s"You are not authorized to create a workspace in billing project ${workspaceRequest.toWorkspaceName.namespace}")))
-        }
-      case None => Future.failed(new RawlsExceptionWithErrorReport(errorReport = ErrorReport(StatusCodes.BadRequest, s"billing project ${workspaceRequest.toWorkspaceName.namespace} not found")))
->>>>>>> 54558c9a
     }
   }
 
